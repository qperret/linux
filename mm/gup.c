--- conflicted
+++ resolved
@@ -865,16 +865,10 @@
  * caller if required (just like with __get_user_pages). "FOLL_GET"
  * is set implicitly if "pages" is non-NULL.
  */
-<<<<<<< HEAD
-__always_inline long __get_user_pages_unlocked(struct task_struct *tsk, struct mm_struct *mm,
-					       unsigned long start, unsigned long nr_pages,
-					       struct page **pages, unsigned int gup_flags)
-=======
 static __always_inline long __get_user_pages_unlocked(struct task_struct *tsk,
 		struct mm_struct *mm, unsigned long start,
 		unsigned long nr_pages, struct page **pages,
 		unsigned int gup_flags)
->>>>>>> c470abd4
 {
 	long ret;
 	int locked = 1;
@@ -969,17 +963,10 @@
 long get_user_pages_remote(struct task_struct *tsk, struct mm_struct *mm,
 		unsigned long start, unsigned long nr_pages,
 		unsigned int gup_flags, struct page **pages,
-<<<<<<< HEAD
-		struct vm_area_struct **vmas)
-{
-	return __get_user_pages_locked(tsk, mm, start, nr_pages, pages, vmas,
-				       NULL, false,
-=======
 		struct vm_area_struct **vmas, int *locked)
 {
 	return __get_user_pages_locked(tsk, mm, start, nr_pages, pages, vmas,
 				       locked, true,
->>>>>>> c470abd4
 				       gup_flags | FOLL_TOUCH | FOLL_REMOTE);
 }
 EXPORT_SYMBOL(get_user_pages_remote);
