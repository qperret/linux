--- conflicted
+++ resolved
@@ -321,23 +321,6 @@
 				reg = <0x53f00000 0x60>;
 			};
 
-<<<<<<< HEAD
-			usbphy0: usbphy-0 {
-				compatible = "usb-nop-xceiv";
-				clocks = <&clks IMX5_CLK_USB_PHY1_GATE>;
-				clock-names = "main_clk";
-				status = "okay";
-			};
-
-			usbphy1: usbphy-1 {
-				compatible = "usb-nop-xceiv";
-				clocks = <&clks IMX5_CLK_USB_PHY2_GATE>;
-				clock-names = "main_clk";
-				status = "okay";
-			};
-
-=======
->>>>>>> 661e50bc
 			usbotg: usb@53f80000 {
 				compatible = "fsl,imx53-usb", "fsl,imx27-usb";
 				reg = <0x53f80000 0x0200>;
@@ -458,8 +441,6 @@
 				clock-names = "ipg", "per";
 			};
 
-<<<<<<< HEAD
-=======
 			srtc: rtc@53fa4000 {
 				compatible = "fsl,imx53-rtc";
 				reg = <0x53fa4000 0x4000>;
@@ -467,7 +448,6 @@
 				clocks = <&clks IMX5_CLK_SRTC_GATE>;
 			};
 
->>>>>>> 661e50bc
 			iomuxc: iomuxc@53fa8000 {
 				compatible = "fsl,imx53-iomuxc";
 				reg = <0x53fa8000 0x4000>;
