# Objects to go into the VDSO.
obj-vdso-y := elf.o gettimeofday.o sigreturn.o

# Common compiler flags between ABIs.
ccflags-vdso := \
	$(filter -I%,$(KBUILD_CFLAGS)) \
	$(filter -E%,$(KBUILD_CFLAGS)) \
	$(filter -march=%,$(KBUILD_CFLAGS))
cflags-vdso := $(ccflags-vdso) \
	$(filter -W%,$(filter-out -Wa$(comma)%,$(KBUILD_CFLAGS))) \
	-O2 -g -fPIC -fno-common -fno-builtin -G 0 -DDISABLE_BRANCH_PROFILING \
	$(call cc-option, -fno-stack-protector)
aflags-vdso := $(ccflags-vdso) \
	$(filter -I%,$(KBUILD_CFLAGS)) \
	$(filter -E%,$(KBUILD_CFLAGS)) \
	-D__ASSEMBLY__ -Wa,-gdwarf-2

#
# For the pre-R6 code in arch/mips/vdso/vdso.h for locating
# the base address of VDSO, the linker will emit a R_MIPS_PC32
# relocation in binutils > 2.25 but it will fail with older versions
# because that relocation is not supported for that symbol. As a result
# of which we are forced to disable the VDSO symbols when building
# with < 2.25 binutils on pre-R6 kernels. For more references on why we
# can't use other methods to get the base address of VDSO please refer to
# the comments on that file.
#
ifndef CONFIG_CPU_MIPSR6
<<<<<<< HEAD
  ifeq ($(call ld-ifversion, -lt, 22500000, y),y)
=======
  ifeq ($(call ld-ifversion, -lt, 225000000, y),y)
>>>>>>> b562e44f
    $(warning MIPS VDSO requires binutils >= 2.25)
    obj-vdso-y := $(filter-out gettimeofday.o, $(obj-vdso-y))
    ccflags-vdso += -DDISABLE_MIPS_VDSO
  endif
endif

# VDSO linker flags.
VDSO_LDFLAGS := \
	-Wl,-Bsymbolic -Wl,--no-undefined -Wl,-soname=linux-vdso.so.1 \
	-nostdlib -shared \
	$(call cc-ldoption, -Wl$(comma)--hash-style=sysv) \
	$(call cc-ldoption, -Wl$(comma)--build-id)

GCOV_PROFILE := n

#
# Shared build commands.
#

quiet_cmd_vdsold = VDSO    $@
      cmd_vdsold = $(CC) $(c_flags) $(VDSO_LDFLAGS) \
                   -Wl,-T $(filter %.lds,$^) $(filter %.o,$^) -o $@

hostprogs-y := genvdso

quiet_cmd_genvdso = GENVDSO $@
define cmd_genvdso
	cp $< $(<:%.dbg=%) && \
	$(OBJCOPY) -S $< $(<:%.dbg=%) && \
	$(obj)/genvdso $< $(<:%.dbg=%) $@ $(VDSO_NAME)
endef

#
# Build native VDSO.
#

native-abi := $(filter -mabi=%,$(KBUILD_CFLAGS))

targets += $(obj-vdso-y)
targets += vdso.lds vdso.so.dbg vdso.so vdso-image.c

obj-vdso := $(obj-vdso-y:%.o=$(obj)/%.o)

$(obj-vdso): KBUILD_CFLAGS := $(cflags-vdso) $(native-abi)
$(obj-vdso): KBUILD_AFLAGS := $(aflags-vdso) $(native-abi)

$(obj)/vdso.lds: KBUILD_CPPFLAGS := $(native-abi)

$(obj)/vdso.so.dbg: $(obj)/vdso.lds $(obj-vdso) FORCE
	$(call if_changed,vdsold)

$(obj)/vdso-image.c: $(obj)/vdso.so.dbg $(obj)/genvdso FORCE
	$(call if_changed,genvdso)

obj-y += vdso-image.o

#
# Build O32 VDSO.
#

# Define these outside the ifdef to ensure they are picked up by clean.
targets += $(obj-vdso-y:%.o=%-o32.o)
targets += vdso-o32.lds vdso-o32.so.dbg vdso-o32.so vdso-o32-image.c

ifdef CONFIG_MIPS32_O32

obj-vdso-o32 := $(obj-vdso-y:%.o=$(obj)/%-o32.o)

$(obj-vdso-o32): KBUILD_CFLAGS := $(cflags-vdso) -mabi=32
$(obj-vdso-o32): KBUILD_AFLAGS := $(aflags-vdso) -mabi=32

$(obj)/%-o32.o: $(src)/%.S FORCE
	$(call if_changed_dep,as_o_S)

$(obj)/%-o32.o: $(src)/%.c FORCE
	$(call cmd,force_checksrc)
	$(call if_changed_rule,cc_o_c)

$(obj)/vdso-o32.lds: KBUILD_CPPFLAGS := -mabi=32
$(obj)/vdso-o32.lds: $(src)/vdso.lds.S FORCE
	$(call if_changed_dep,cpp_lds_S)

$(obj)/vdso-o32.so.dbg: $(obj)/vdso-o32.lds $(obj-vdso-o32) FORCE
	$(call if_changed,vdsold)

$(obj)/vdso-o32-image.c: VDSO_NAME := o32
$(obj)/vdso-o32-image.c: $(obj)/vdso-o32.so.dbg $(obj)/genvdso FORCE
	$(call if_changed,genvdso)

obj-y += vdso-o32-image.o

endif

#
# Build N32 VDSO.
#

targets += $(obj-vdso-y:%.o=%-n32.o)
targets += vdso-n32.lds vdso-n32.so.dbg vdso-n32.so vdso-n32-image.c

ifdef CONFIG_MIPS32_N32

obj-vdso-n32 := $(obj-vdso-y:%.o=$(obj)/%-n32.o)

$(obj-vdso-n32): KBUILD_CFLAGS := $(cflags-vdso) -mabi=n32
$(obj-vdso-n32): KBUILD_AFLAGS := $(aflags-vdso) -mabi=n32

$(obj)/%-n32.o: $(src)/%.S FORCE
	$(call if_changed_dep,as_o_S)

$(obj)/%-n32.o: $(src)/%.c FORCE
	$(call cmd,force_checksrc)
	$(call if_changed_rule,cc_o_c)

$(obj)/vdso-n32.lds: KBUILD_CPPFLAGS := -mabi=n32
$(obj)/vdso-n32.lds: $(src)/vdso.lds.S FORCE
	$(call if_changed_dep,cpp_lds_S)

$(obj)/vdso-n32.so.dbg: $(obj)/vdso-n32.lds $(obj-vdso-n32) FORCE
	$(call if_changed,vdsold)

$(obj)/vdso-n32-image.c: VDSO_NAME := n32
$(obj)/vdso-n32-image.c: $(obj)/vdso-n32.so.dbg $(obj)/genvdso FORCE
	$(call if_changed,genvdso)

obj-y += vdso-n32-image.o

endif

# FIXME: Need install rule for debug.
# Needs to deal with dependency for generation of dbg by cmd_genvdso...<|MERGE_RESOLUTION|>--- conflicted
+++ resolved
@@ -26,11 +26,7 @@
 # the comments on that file.
 #
 ifndef CONFIG_CPU_MIPSR6
-<<<<<<< HEAD
-  ifeq ($(call ld-ifversion, -lt, 22500000, y),y)
-=======
   ifeq ($(call ld-ifversion, -lt, 225000000, y),y)
->>>>>>> b562e44f
     $(warning MIPS VDSO requires binutils >= 2.25)
     obj-vdso-y := $(filter-out gettimeofday.o, $(obj-vdso-y))
     ccflags-vdso += -DDISABLE_MIPS_VDSO
