--- conflicted
+++ resolved
@@ -248,11 +248,7 @@
 {
 	int error = -EFSCORRUPTED;
 
-<<<<<<< HEAD
-	if (((void *) header >= end) ||
-=======
 	if (end - (void *)header < sizeof(*header) + sizeof(u32) ||
->>>>>>> c470abd4
 	    (header->h_magic != cpu_to_le32(EXT4_XATTR_MAGIC)))
 		goto errout;
 	error = ext4_xattr_check_names(IFIRST(header), end, IFIRST(header));
