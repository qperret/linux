--- conflicted
+++ resolved
@@ -82,14 +82,6 @@
 
 static noinline void missed_breadcrumb(struct intel_engine_cs *engine)
 {
-<<<<<<< HEAD
-	DRM_DEBUG_DRIVER("%s missed breadcrumb at %pS, irq posted? %s, current seqno=%x, last=%x\n",
-			 engine->name, __builtin_return_address(0),
-			 yesno(test_bit(ENGINE_IRQ_BREADCRUMB,
-					&engine->irq_posted)),
-			 intel_engine_get_seqno(engine),
-			 intel_engine_last_submit(engine));
-=======
 	if (drm_debug & DRM_UT_DRIVER) {
 		struct drm_printer p = drm_debug_printer(__func__);
 
@@ -97,20 +89,14 @@
 				  "%s missed breadcrumb at %pS\n",
 				  engine->name, __builtin_return_address(0));
 	}
->>>>>>> 661e50bc
 
 	set_bit(engine->id, &engine->i915->gpu_error.missed_irq_rings);
 }
 
 static void intel_breadcrumbs_hangcheck(struct timer_list *t)
 {
-<<<<<<< HEAD
-	struct intel_engine_cs *engine = from_timer(engine, t,
-						    breadcrumbs.hangcheck);
-=======
 	struct intel_engine_cs *engine =
 		from_timer(engine, t, breadcrumbs.hangcheck);
->>>>>>> 661e50bc
 	struct intel_breadcrumbs *b = &engine->breadcrumbs;
 
 	if (!b->irq_armed)
