/*
 * SPDX-License-Identifier: MIT
 *
 * Copyright © 2018 Intel Corporation
 */

#include <linux/nospec.h>

#include "i915_drv.h"
#include "i915_query.h"
#include <uapi/drm/i915_drm.h>

static int copy_query_item(void *query_hdr, size_t query_sz,
			   u32 total_length,
			   struct drm_i915_query_item *query_item)
{
	if (query_item->length == 0)
		return total_length;

	if (query_item->length < total_length)
		return -EINVAL;

	if (copy_from_user(query_hdr, u64_to_user_ptr(query_item->data_ptr),
			   query_sz))
		return -EFAULT;

	if (!access_ok(u64_to_user_ptr(query_item->data_ptr),
		       total_length))
		return -EFAULT;

	return 0;
}

static int query_topology_info(struct drm_i915_private *dev_priv,
			       struct drm_i915_query_item *query_item)
{
	const struct sseu_dev_info *sseu = &RUNTIME_INFO(dev_priv)->sseu;
	struct drm_i915_query_topology_info topo;
	u32 slice_length, subslice_length, eu_length, total_length;
	int ret;

	if (query_item->flags != 0)
		return -EINVAL;

	if (sseu->max_slices == 0)
		return -ENODEV;

	BUILD_BUG_ON(sizeof(u8) != sizeof(sseu->slice_mask));

	slice_length = sizeof(sseu->slice_mask);
	subslice_length = sseu->max_slices *
		DIV_ROUND_UP(sseu->max_subslices, BITS_PER_BYTE);
	eu_length = sseu->max_slices * sseu->max_subslices *
		DIV_ROUND_UP(sseu->max_eus_per_subslice, BITS_PER_BYTE);

	total_length = sizeof(topo) + slice_length + subslice_length + eu_length;

	ret = copy_query_item(&topo, sizeof(topo), total_length,
			      query_item);
	if (ret != 0)
		return ret;

	if (topo.flags != 0)
		return -EINVAL;

<<<<<<< HEAD
	if (!access_ok(u64_to_user_ptr(query_item->data_ptr),
		       total_length))
		return -EFAULT;

=======
>>>>>>> 0ecfebd2
	memset(&topo, 0, sizeof(topo));
	topo.max_slices = sseu->max_slices;
	topo.max_subslices = sseu->max_subslices;
	topo.max_eus_per_subslice = sseu->max_eus_per_subslice;

	topo.subslice_offset = slice_length;
	topo.subslice_stride = DIV_ROUND_UP(sseu->max_subslices, BITS_PER_BYTE);
	topo.eu_offset = slice_length + subslice_length;
	topo.eu_stride =
		DIV_ROUND_UP(sseu->max_eus_per_subslice, BITS_PER_BYTE);

	if (__copy_to_user(u64_to_user_ptr(query_item->data_ptr),
			   &topo, sizeof(topo)))
		return -EFAULT;

	if (__copy_to_user(u64_to_user_ptr(query_item->data_ptr + sizeof(topo)),
			   &sseu->slice_mask, slice_length))
		return -EFAULT;

	if (__copy_to_user(u64_to_user_ptr(query_item->data_ptr +
					   sizeof(topo) + slice_length),
			   sseu->subslice_mask, subslice_length))
		return -EFAULT;

	if (__copy_to_user(u64_to_user_ptr(query_item->data_ptr +
					   sizeof(topo) +
					   slice_length + subslice_length),
			   sseu->eu_mask, eu_length))
		return -EFAULT;

	return total_length;
}

static int (* const i915_query_funcs[])(struct drm_i915_private *dev_priv,
					struct drm_i915_query_item *query_item) = {
	query_topology_info,
};

int i915_query_ioctl(struct drm_device *dev, void *data, struct drm_file *file)
{
	struct drm_i915_private *dev_priv = to_i915(dev);
	struct drm_i915_query *args = data;
	struct drm_i915_query_item __user *user_item_ptr =
		u64_to_user_ptr(args->items_ptr);
	u32 i;

	if (args->flags != 0)
		return -EINVAL;

	for (i = 0; i < args->num_items; i++, user_item_ptr++) {
		struct drm_i915_query_item item;
		unsigned long func_idx;
		int ret;

		if (copy_from_user(&item, user_item_ptr, sizeof(item)))
			return -EFAULT;

		if (item.query_id == 0)
			return -EINVAL;

		if (overflows_type(item.query_id - 1, unsigned long))
			return -EINVAL;

		func_idx = item.query_id - 1;

		ret = -EINVAL;
		if (func_idx < ARRAY_SIZE(i915_query_funcs)) {
			func_idx = array_index_nospec(func_idx,
						      ARRAY_SIZE(i915_query_funcs));
			ret = i915_query_funcs[func_idx](dev_priv, &item);
		}

		/* Only write the length back to userspace if they differ. */
		if (ret != item.length && put_user(ret, &user_item_ptr->length))
			return -EFAULT;
	}

	return 0;
}<|MERGE_RESOLUTION|>--- conflicted
+++ resolved
@@ -63,13 +63,6 @@
 	if (topo.flags != 0)
 		return -EINVAL;
 
-<<<<<<< HEAD
-	if (!access_ok(u64_to_user_ptr(query_item->data_ptr),
-		       total_length))
-		return -EFAULT;
-
-=======
->>>>>>> 0ecfebd2
 	memset(&topo, 0, sizeof(topo));
 	topo.max_slices = sseu->max_slices;
 	topo.max_subslices = sseu->max_subslices;
