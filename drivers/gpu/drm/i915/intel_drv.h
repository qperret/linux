/*
 * Copyright (c) 2006 Dave Airlie <airlied@linux.ie>
 * Copyright (c) 2007-2008 Intel Corporation
 *   Jesse Barnes <jesse.barnes@intel.com>
 *
 * Permission is hereby granted, free of charge, to any person obtaining a
 * copy of this software and associated documentation files (the "Software"),
 * to deal in the Software without restriction, including without limitation
 * the rights to use, copy, modify, merge, publish, distribute, sublicense,
 * and/or sell copies of the Software, and to permit persons to whom the
 * Software is furnished to do so, subject to the following conditions:
 *
 * The above copyright notice and this permission notice (including the next
 * paragraph) shall be included in all copies or substantial portions of the
 * Software.
 *
 * THE SOFTWARE IS PROVIDED "AS IS", WITHOUT WARRANTY OF ANY KIND, EXPRESS OR
 * IMPLIED, INCLUDING BUT NOT LIMITED TO THE WARRANTIES OF MERCHANTABILITY,
 * FITNESS FOR A PARTICULAR PURPOSE AND NONINFRINGEMENT.  IN NO EVENT SHALL
 * THE AUTHORS OR COPYRIGHT HOLDERS BE LIABLE FOR ANY CLAIM, DAMAGES OR OTHER
 * LIABILITY, WHETHER IN AN ACTION OF CONTRACT, TORT OR OTHERWISE, ARISING
 * FROM, OUT OF OR IN CONNECTION WITH THE SOFTWARE OR THE USE OR OTHER DEALINGS
 * IN THE SOFTWARE.
 */
#ifndef __INTEL_DRV_H__
#define __INTEL_DRV_H__

#include <linux/async.h>
#include <linux/i2c.h>
#include <linux/hdmi.h>
#include <linux/sched/clock.h>
#include <drm/i915_drm.h>
#include "i915_drv.h"
#include <drm/drm_crtc.h>
#include <drm/drm_crtc_helper.h>
#include <drm/drm_encoder.h>
#include <drm/drm_fb_helper.h>
#include <drm/drm_dp_dual_mode_helper.h>
#include <drm/drm_dp_mst_helper.h>
#include <drm/drm_rect.h>
#include <drm/drm_atomic.h>

/**
 * _wait_for - magic (register) wait macro
 *
 * Does the right thing for modeset paths when run under kdgb or similar atomic
 * contexts. Note that it's important that we check the condition again after
 * having timed out, since the timeout could be due to preemption or similar and
 * we've never had a chance to check the condition before the timeout.
 *
 * TODO: When modesetting has fully transitioned to atomic, the below
 * drm_can_sleep() can be removed and in_atomic()/!in_atomic() asserts
 * added.
 */
#define _wait_for(COND, US, W) ({ \
	unsigned long timeout__ = jiffies + usecs_to_jiffies(US) + 1;	\
	int ret__;							\
	for (;;) {							\
		bool expired__ = time_after(jiffies, timeout__);	\
		if (COND) {						\
			ret__ = 0;					\
			break;						\
		}							\
		if (expired__) {					\
			ret__ = -ETIMEDOUT;				\
			break;						\
		}							\
		if ((W) && drm_can_sleep()) {				\
			usleep_range((W), (W)*2);			\
		} else {						\
			cpu_relax();					\
		}							\
	}								\
	ret__;								\
})

#define wait_for(COND, MS)	  	_wait_for((COND), (MS) * 1000, 1000)

/* If CONFIG_PREEMPT_COUNT is disabled, in_atomic() always reports false. */
#if defined(CONFIG_DRM_I915_DEBUG) && defined(CONFIG_PREEMPT_COUNT)
# define _WAIT_FOR_ATOMIC_CHECK(ATOMIC) WARN_ON_ONCE((ATOMIC) && !in_atomic())
#else
# define _WAIT_FOR_ATOMIC_CHECK(ATOMIC) do { } while (0)
#endif

#define _wait_for_atomic(COND, US, ATOMIC) \
({ \
	int cpu, ret, timeout = (US) * 1000; \
	u64 base; \
	_WAIT_FOR_ATOMIC_CHECK(ATOMIC); \
	if (!(ATOMIC)) { \
		preempt_disable(); \
		cpu = smp_processor_id(); \
	} \
	base = local_clock(); \
	for (;;) { \
		u64 now = local_clock(); \
		if (!(ATOMIC)) \
			preempt_enable(); \
		if (COND) { \
			ret = 0; \
			break; \
		} \
		if (now - base >= timeout) { \
			ret = -ETIMEDOUT; \
			break; \
		} \
		cpu_relax(); \
		if (!(ATOMIC)) { \
			preempt_disable(); \
			if (unlikely(cpu != smp_processor_id())) { \
				timeout -= now - base; \
				cpu = smp_processor_id(); \
				base = local_clock(); \
			} \
		} \
	} \
	ret; \
})

#define wait_for_us(COND, US) \
({ \
	int ret__; \
	BUILD_BUG_ON(!__builtin_constant_p(US)); \
	if ((US) > 10) \
		ret__ = _wait_for((COND), (US), 10); \
	else \
		ret__ = _wait_for_atomic((COND), (US), 0); \
	ret__; \
})

#define wait_for_atomic_us(COND, US) \
({ \
	BUILD_BUG_ON(!__builtin_constant_p(US)); \
	BUILD_BUG_ON((US) > 50000); \
	_wait_for_atomic((COND), (US), 1); \
})

#define wait_for_atomic(COND, MS) wait_for_atomic_us((COND), (MS) * 1000)

#define KHz(x) (1000 * (x))
#define MHz(x) KHz(1000 * (x))

/*
 * Display related stuff
 */

/* store information about an Ixxx DVO */
/* The i830->i865 use multiple DVOs with multiple i2cs */
/* the i915, i945 have a single sDVO i2c bus - which is different */
#define MAX_OUTPUTS 6
/* maximum connectors per crtcs in the mode set */

/* Maximum cursor sizes */
#define GEN2_CURSOR_WIDTH 64
#define GEN2_CURSOR_HEIGHT 64
#define MAX_CURSOR_WIDTH 256
#define MAX_CURSOR_HEIGHT 256

#define INTEL_I2C_BUS_DVO 1
#define INTEL_I2C_BUS_SDVO 2

/* these are outputs from the chip - integrated only
   external chips are via DVO or SDVO output */
enum intel_output_type {
	INTEL_OUTPUT_UNUSED = 0,
	INTEL_OUTPUT_ANALOG = 1,
	INTEL_OUTPUT_DVO = 2,
	INTEL_OUTPUT_SDVO = 3,
	INTEL_OUTPUT_LVDS = 4,
	INTEL_OUTPUT_TVOUT = 5,
	INTEL_OUTPUT_HDMI = 6,
	INTEL_OUTPUT_DP = 7,
	INTEL_OUTPUT_EDP = 8,
	INTEL_OUTPUT_DSI = 9,
	INTEL_OUTPUT_UNKNOWN = 10,
	INTEL_OUTPUT_DP_MST = 11,
};

#define INTEL_DVO_CHIP_NONE 0
#define INTEL_DVO_CHIP_LVDS 1
#define INTEL_DVO_CHIP_TMDS 2
#define INTEL_DVO_CHIP_TVOUT 4

#define INTEL_DSI_VIDEO_MODE	0
#define INTEL_DSI_COMMAND_MODE	1

struct intel_framebuffer {
	struct drm_framebuffer base;
	struct drm_i915_gem_object *obj;
	struct intel_rotation_info rot_info;

	/* for each plane in the normal GTT view */
	struct {
		unsigned int x, y;
	} normal[2];
	/* for each plane in the rotated GTT view */
	struct {
		unsigned int x, y;
		unsigned int pitch; /* pixels */
	} rotated[2];
};

struct intel_fbdev {
	struct drm_fb_helper helper;
	struct intel_framebuffer *fb;
	struct i915_vma *vma;
	async_cookie_t cookie;
	int preferred_bpp;
};

struct intel_encoder {
	struct drm_encoder base;

	enum intel_output_type type;
	enum port port;
	unsigned int cloneable;
	void (*hot_plug)(struct intel_encoder *);
	bool (*compute_config)(struct intel_encoder *,
			       struct intel_crtc_state *,
			       struct drm_connector_state *);
	void (*pre_pll_enable)(struct intel_encoder *,
			       struct intel_crtc_state *,
			       struct drm_connector_state *);
	void (*pre_enable)(struct intel_encoder *,
			   struct intel_crtc_state *,
			   struct drm_connector_state *);
	void (*enable)(struct intel_encoder *,
		       struct intel_crtc_state *,
		       struct drm_connector_state *);
	void (*disable)(struct intel_encoder *,
			struct intel_crtc_state *,
			struct drm_connector_state *);
	void (*post_disable)(struct intel_encoder *,
			     struct intel_crtc_state *,
			     struct drm_connector_state *);
	void (*post_pll_disable)(struct intel_encoder *,
				 struct intel_crtc_state *,
				 struct drm_connector_state *);
	/* Read out the current hw state of this connector, returning true if
	 * the encoder is active. If the encoder is enabled it also set the pipe
	 * it is connected to in the pipe parameter. */
	bool (*get_hw_state)(struct intel_encoder *, enum pipe *pipe);
	/* Reconstructs the equivalent mode flags for the current hardware
	 * state. This must be called _after_ display->get_pipe_config has
	 * pre-filled the pipe config. Note that intel_encoder->base.crtc must
	 * be set correctly before calling this function. */
	void (*get_config)(struct intel_encoder *,
			   struct intel_crtc_state *pipe_config);
	/* Returns a mask of power domains that need to be referenced as part
	 * of the hardware state readout code. */
	u64 (*get_power_domains)(struct intel_encoder *encoder);
	/*
	 * Called during system suspend after all pending requests for the
	 * encoder are flushed (for example for DP AUX transactions) and
	 * device interrupts are disabled.
	 */
	void (*suspend)(struct intel_encoder *);
	int crtc_mask;
	enum hpd_pin hpd_pin;
	enum intel_display_power_domain power_domain;
	/* for communication with audio component; protected by av_mutex */
	const struct drm_connector *audio_connector;
};

struct intel_panel {
	struct drm_display_mode *fixed_mode;
	struct drm_display_mode *alt_fixed_mode;
	struct drm_display_mode *downclock_mode;

	/* backlight */
	struct {
		bool present;
		u32 level;
		u32 min;
		u32 max;
		bool enabled;
		bool combination_mode;	/* gen 2/4 only */
		bool active_low_pwm;
		bool alternate_pwm_increment;	/* lpt+ */

		/* PWM chip */
		bool util_pin_active_low;	/* bxt+ */
		u8 controller;		/* bxt+ only */
		struct pwm_device *pwm;

		struct backlight_device *device;

		/* Connector and platform specific backlight functions */
		int (*setup)(struct intel_connector *connector, enum pipe pipe);
		uint32_t (*get)(struct intel_connector *connector);
		void (*set)(const struct drm_connector_state *conn_state, uint32_t level);
		void (*disable)(const struct drm_connector_state *conn_state);
		void (*enable)(const struct intel_crtc_state *crtc_state,
			       const struct drm_connector_state *conn_state);
		uint32_t (*hz_to_pwm)(struct intel_connector *connector,
				      uint32_t hz);
		void (*power)(struct intel_connector *, bool enable);
	} backlight;
};

struct intel_connector {
	struct drm_connector base;
	/*
	 * The fixed encoder this connector is connected to.
	 */
	struct intel_encoder *encoder;

	/* ACPI device id for ACPI and driver cooperation */
	u32 acpi_device_id;

	/* Reads out the current hw, returning true if the connector is enabled
	 * and active (i.e. dpms ON state). */
	bool (*get_hw_state)(struct intel_connector *);

	/* Panel info for eDP and LVDS */
	struct intel_panel panel;

	/* Cached EDID for eDP and LVDS. May hold ERR_PTR for invalid EDID. */
	struct edid *edid;
	struct edid *detect_edid;

	/* since POLL and HPD connectors may use the same HPD line keep the native
	   state of connector->polled in case hotplug storm detection changes it */
	u8 polled;

	void *port; /* store this opaque as its illegal to dereference it */

	struct intel_dp *mst_port;

	/* Work struct to schedule a uevent on link train failure */
	struct work_struct modeset_retry_work;
<<<<<<< HEAD
};

struct intel_digital_connector_state {
	struct drm_connector_state base;

	enum hdmi_force_audio force_audio;
	int broadcast_rgb;
};

=======
};

struct intel_digital_connector_state {
	struct drm_connector_state base;

	enum hdmi_force_audio force_audio;
	int broadcast_rgb;
};

>>>>>>> bb176f67
#define to_intel_digital_connector_state(x) container_of(x, struct intel_digital_connector_state, base)

struct dpll {
	/* given values */
	int n;
	int m1, m2;
	int p1, p2;
	/* derived values */
	int	dot;
	int	vco;
	int	m;
	int	p;
};

struct intel_atomic_state {
	struct drm_atomic_state base;

	struct {
		/*
		 * Logical state of cdclk (used for all scaling, watermark,
		 * etc. calculations and checks). This is computed as if all
		 * enabled crtcs were active.
		 */
		struct intel_cdclk_state logical;

		/*
		 * Actual state of cdclk, can be different from the logical
		 * state only when all crtc's are DPMS off.
		 */
		struct intel_cdclk_state actual;
	} cdclk;

	bool dpll_set, modeset;

	/*
	 * Does this transaction change the pipes that are active?  This mask
	 * tracks which CRTC's have changed their active state at the end of
	 * the transaction (not counting the temporary disable during modesets).
	 * This mask should only be non-zero when intel_state->modeset is true,
	 * but the converse is not necessarily true; simply changing a mode may
	 * not flip the final active status of any CRTC's
	 */
	unsigned int active_pipe_changes;

	unsigned int active_crtcs;
	unsigned int min_pixclk[I915_MAX_PIPES];

	struct intel_shared_dpll_state shared_dpll[I915_NUM_PLLS];

	/*
	 * Current watermarks can't be trusted during hardware readout, so
	 * don't bother calculating intermediate watermarks.
	 */
	bool skip_intermediate_wm;

	/* Gen9+ only */
	struct skl_wm_values wm_results;

	struct i915_sw_fence commit_ready;

	struct llist_node freed;
};

struct intel_plane_state {
	struct drm_plane_state base;
	struct drm_rect clip;
	struct i915_vma *vma;

	struct {
		u32 offset;
		int x, y;
	} main;
	struct {
		u32 offset;
		int x, y;
	} aux;

	/* plane control register */
	u32 ctl;

	/*
	 * scaler_id
	 *    = -1 : not using a scaler
	 *    >=  0 : using a scalers
	 *
	 * plane requiring a scaler:
	 *   - During check_plane, its bit is set in
	 *     crtc_state->scaler_state.scaler_users by calling helper function
	 *     update_scaler_plane.
	 *   - scaler_id indicates the scaler it got assigned.
	 *
	 * plane doesn't require a scaler:
	 *   - this can happen when scaling is no more required or plane simply
	 *     got disabled.
	 *   - During check_plane, corresponding bit is reset in
	 *     crtc_state->scaler_state.scaler_users by calling helper function
	 *     update_scaler_plane.
	 */
	int scaler_id;

	struct drm_intel_sprite_colorkey ckey;
};

struct intel_initial_plane_config {
	struct intel_framebuffer *fb;
	unsigned int tiling;
	int size;
	u32 base;
};

#define SKL_MIN_SRC_W 8
#define SKL_MAX_SRC_W 4096
#define SKL_MIN_SRC_H 8
#define SKL_MAX_SRC_H 4096
#define SKL_MIN_DST_W 8
#define SKL_MAX_DST_W 4096
#define SKL_MIN_DST_H 8
#define SKL_MAX_DST_H 4096

struct intel_scaler {
	int in_use;
	uint32_t mode;
};

struct intel_crtc_scaler_state {
#define SKL_NUM_SCALERS 2
	struct intel_scaler scalers[SKL_NUM_SCALERS];

	/*
	 * scaler_users: keeps track of users requesting scalers on this crtc.
	 *
	 *     If a bit is set, a user is using a scaler.
	 *     Here user can be a plane or crtc as defined below:
	 *       bits 0-30 - plane (bit position is index from drm_plane_index)
	 *       bit 31    - crtc
	 *
	 * Instead of creating a new index to cover planes and crtc, using
	 * existing drm_plane_index for planes which is well less than 31
	 * planes and bit 31 for crtc. This should be fine to cover all
	 * our platforms.
	 *
	 * intel_atomic_setup_scalers will setup available scalers to users
	 * requesting scalers. It will gracefully fail if request exceeds
	 * avilability.
	 */
#define SKL_CRTC_INDEX 31
	unsigned scaler_users;

	/* scaler used by crtc for panel fitting purpose */
	int scaler_id;
};

/* drm_mode->private_flags */
#define I915_MODE_FLAG_INHERITED 1

struct intel_pipe_wm {
	struct intel_wm_level wm[5];
	struct intel_wm_level raw_wm[5];
	uint32_t linetime;
	bool fbc_wm_enabled;
	bool pipe_enabled;
	bool sprites_enabled;
	bool sprites_scaled;
};

struct skl_plane_wm {
	struct skl_wm_level wm[8];
	struct skl_wm_level trans_wm;
};

struct skl_pipe_wm {
	struct skl_plane_wm planes[I915_MAX_PLANES];
	uint32_t linetime;
};

enum vlv_wm_level {
	VLV_WM_LEVEL_PM2,
	VLV_WM_LEVEL_PM5,
	VLV_WM_LEVEL_DDR_DVFS,
	NUM_VLV_WM_LEVELS,
};

struct vlv_wm_state {
	struct g4x_pipe_wm wm[NUM_VLV_WM_LEVELS];
	struct g4x_sr_wm sr[NUM_VLV_WM_LEVELS];
	uint8_t num_levels;
	bool cxsr;
};

struct vlv_fifo_state {
	u16 plane[I915_MAX_PLANES];
};

enum g4x_wm_level {
	G4X_WM_LEVEL_NORMAL,
	G4X_WM_LEVEL_SR,
	G4X_WM_LEVEL_HPLL,
	NUM_G4X_WM_LEVELS,
};

struct g4x_wm_state {
	struct g4x_pipe_wm wm;
	struct g4x_sr_wm sr;
	struct g4x_sr_wm hpll;
	bool cxsr;
	bool hpll_en;
	bool fbc_en;
};

struct intel_crtc_wm_state {
	union {
		struct {
			/*
			 * Intermediate watermarks; these can be
			 * programmed immediately since they satisfy
			 * both the current configuration we're
			 * switching away from and the new
			 * configuration we're switching to.
			 */
			struct intel_pipe_wm intermediate;

			/*
			 * Optimal watermarks, programmed post-vblank
			 * when this state is committed.
			 */
			struct intel_pipe_wm optimal;
		} ilk;

		struct {
			/* gen9+ only needs 1-step wm programming */
			struct skl_pipe_wm optimal;
			struct skl_ddb_entry ddb;
		} skl;

		struct {
			/* "raw" watermarks (not inverted) */
			struct g4x_pipe_wm raw[NUM_VLV_WM_LEVELS];
			/* intermediate watermarks (inverted) */
			struct vlv_wm_state intermediate;
			/* optimal watermarks (inverted) */
			struct vlv_wm_state optimal;
			/* display FIFO split */
			struct vlv_fifo_state fifo_state;
		} vlv;

		struct {
			/* "raw" watermarks */
			struct g4x_pipe_wm raw[NUM_G4X_WM_LEVELS];
			/* intermediate watermarks */
			struct g4x_wm_state intermediate;
			/* optimal watermarks */
			struct g4x_wm_state optimal;
		} g4x;
	};

	/*
	 * Platforms with two-step watermark programming will need to
	 * update watermark programming post-vblank to switch from the
	 * safe intermediate watermarks to the optimal final
	 * watermarks.
	 */
	bool need_postvbl_update;
};

struct intel_crtc_state {
	struct drm_crtc_state base;

	/**
	 * quirks - bitfield with hw state readout quirks
	 *
	 * For various reasons the hw state readout code might not be able to
	 * completely faithfully read out the current state. These cases are
	 * tracked with quirk flags so that fastboot and state checker can act
	 * accordingly.
	 */
#define PIPE_CONFIG_QUIRK_MODE_SYNC_FLAGS	(1<<0) /* unreliable sync mode.flags */
	unsigned long quirks;

	unsigned fb_bits; /* framebuffers to flip */
	bool update_pipe; /* can a fast modeset be performed? */
	bool disable_cxsr;
	bool update_wm_pre, update_wm_post; /* watermarks are updated */
	bool fb_changed; /* fb on any of the planes is changed */
	bool fifo_changed; /* FIFO split is changed */

	/* Pipe source size (ie. panel fitter input size)
	 * All planes will be positioned inside this space,
	 * and get clipped at the edges. */
	int pipe_src_w, pipe_src_h;

	/*
	 * Pipe pixel rate, adjusted for
	 * panel fitter/pipe scaler downscaling.
	 */
	unsigned int pixel_rate;

	/* Whether to set up the PCH/FDI. Note that we never allow sharing
	 * between pch encoders and cpu encoders. */
	bool has_pch_encoder;

	/* Are we sending infoframes on the attached port */
	bool has_infoframe;

	/* CPU Transcoder for the pipe. Currently this can only differ from the
	 * pipe on Haswell and later (where we have a special eDP transcoder)
	 * and Broxton (where we have special DSI transcoders). */
	enum transcoder cpu_transcoder;

	/*
	 * Use reduced/limited/broadcast rbg range, compressing from the full
	 * range fed into the crtcs.
	 */
	bool limited_color_range;

	/* Bitmask of encoder types (enum intel_output_type)
	 * driven by the pipe.
	 */
	unsigned int output_types;

	/* Whether we should send NULL infoframes. Required for audio. */
	bool has_hdmi_sink;

	/* Audio enabled on this pipe. Only valid if either has_hdmi_sink or
	 * has_dp_encoder is set. */
	bool has_audio;

	/*
	 * Enable dithering, used when the selected pipe bpp doesn't match the
	 * plane bpp.
	 */
	bool dither;

	/*
	 * Dither gets enabled for 18bpp which causes CRC mismatch errors for
	 * compliance video pattern tests.
	 * Disable dither only if it is a compliance test request for
	 * 18bpp.
	 */
	bool dither_force_disable;

	/* Controls for the clock computation, to override various stages. */
	bool clock_set;

	/* SDVO TV has a bunch of special case. To make multifunction encoders
	 * work correctly, we need to track this at runtime.*/
	bool sdvo_tv_clock;

	/*
	 * crtc bandwidth limit, don't increase pipe bpp or clock if not really
	 * required. This is set in the 2nd loop of calling encoder's
	 * ->compute_config if the first pick doesn't work out.
	 */
	bool bw_constrained;

	/* Settings for the intel dpll used on pretty much everything but
	 * haswell. */
	struct dpll dpll;

	/* Selected dpll when shared or NULL. */
	struct intel_shared_dpll *shared_dpll;

	/* Actual register state of the dpll, for shared dpll cross-checking. */
	struct intel_dpll_hw_state dpll_hw_state;

	/* DSI PLL registers */
	struct {
		u32 ctrl, div;
	} dsi_pll;

	int pipe_bpp;
	struct intel_link_m_n dp_m_n;

	/* m2_n2 for eDP downclock */
	struct intel_link_m_n dp_m2_n2;
	bool has_drrs;

	/*
	 * Frequence the dpll for the port should run at. Differs from the
	 * adjusted dotclock e.g. for DP or 12bpc hdmi mode. This is also
	 * already multiplied by pixel_multiplier.
	 */
	int port_clock;

	/* Used by SDVO (and if we ever fix it, HDMI). */
	unsigned pixel_multiplier;

	uint8_t lane_count;

	/*
	 * Used by platforms having DP/HDMI PHY with programmable lane
	 * latency optimization.
	 */
	uint8_t lane_lat_optim_mask;

	/* Panel fitter controls for gen2-gen4 + VLV */
	struct {
		u32 control;
		u32 pgm_ratios;
		u32 lvds_border_bits;
	} gmch_pfit;

	/* Panel fitter placement and size for Ironlake+ */
	struct {
		u32 pos;
		u32 size;
		bool enabled;
		bool force_thru;
	} pch_pfit;

	/* FDI configuration, only valid if has_pch_encoder is set. */
	int fdi_lanes;
	struct intel_link_m_n fdi_m_n;

	bool ips_enabled;

	bool enable_fbc;

	bool double_wide;

	int pbn;

	struct intel_crtc_scaler_state scaler_state;

	/* w/a for waiting 2 vblanks during crtc enable */
	enum pipe hsw_workaround_pipe;

	/* IVB sprite scaling w/a (WaCxSRDisabledForSpriteScaling:ivb) */
	bool disable_lp_wm;

	struct intel_crtc_wm_state wm;

	/* Gamma mode programmed on the pipe */
	uint32_t gamma_mode;

	/* bitmask of visible planes (enum plane_id) */
	u8 active_planes;

	/* HDMI scrambling status */
	bool hdmi_scrambling;

	/* HDMI High TMDS char rate ratio */
	bool hdmi_high_tmds_clock_ratio;

	/* output format is YCBCR 4:2:0 */
	bool ycbcr420;
};

struct intel_crtc {
	struct drm_crtc base;
	enum pipe pipe;
	enum plane plane;
	/*
	 * Whether the crtc and the connected output pipeline is active. Implies
	 * that crtc->enabled is set, i.e. the current mode configuration has
	 * some outputs connected to this crtc.
	 */
	bool active;
	bool lowfreq_avail;
	u8 plane_ids_mask;
	unsigned long long enabled_power_domains;
	struct intel_overlay *overlay;

	/* Display surface base address adjustement for pageflips. Note that on
	 * gen4+ this only adjusts up to a tile, offsets within a tile are
	 * handled in the hw itself (with the TILEOFF register). */
	u32 dspaddr_offset;
	int adjusted_x;
	int adjusted_y;

	struct intel_crtc_state *config;

	/* global reset count when the last flip was submitted */
	unsigned int reset_count;

	/* Access to these should be protected by dev_priv->irq_lock. */
	bool cpu_fifo_underrun_disabled;
	bool pch_fifo_underrun_disabled;

	/* per-pipe watermark state */
	struct {
		/* watermarks currently being used  */
		union {
			struct intel_pipe_wm ilk;
			struct vlv_wm_state vlv;
			struct g4x_wm_state g4x;
		} active;
	} wm;

	int scanline_offset;

	struct {
		unsigned start_vbl_count;
		ktime_t start_vbl_time;
		int min_vbl, max_vbl;
		int scanline_start;
	} debug;

	/* scalers available on this crtc */
	int num_scalers;
};

struct intel_plane {
	struct drm_plane base;
	u8 plane;
	enum plane_id id;
	enum pipe pipe;
	bool can_scale;
	int max_downscale;
	uint32_t frontbuffer_bit;

	struct {
		u32 base, cntl, size;
	} cursor;

	/*
	 * NOTE: Do not place new plane state fields here (e.g., when adding
	 * new plane properties).  New runtime state should now be placed in
	 * the intel_plane_state structure and accessed via plane_state.
	 */

	void (*update_plane)(struct intel_plane *plane,
			     const struct intel_crtc_state *crtc_state,
			     const struct intel_plane_state *plane_state);
	void (*disable_plane)(struct intel_plane *plane,
			      struct intel_crtc *crtc);
	int (*check_plane)(struct intel_plane *plane,
			   struct intel_crtc_state *crtc_state,
			   struct intel_plane_state *state);
};

struct intel_watermark_params {
	u16 fifo_size;
	u16 max_wm;
	u8 default_wm;
	u8 guard_size;
	u8 cacheline_size;
};

struct cxsr_latency {
	bool is_desktop : 1;
	bool is_ddr3 : 1;
	u16 fsb_freq;
	u16 mem_freq;
	u16 display_sr;
	u16 display_hpll_disable;
	u16 cursor_sr;
	u16 cursor_hpll_disable;
};

#define to_intel_atomic_state(x) container_of(x, struct intel_atomic_state, base)
#define to_intel_crtc(x) container_of(x, struct intel_crtc, base)
#define to_intel_crtc_state(x) container_of(x, struct intel_crtc_state, base)
#define to_intel_connector(x) container_of(x, struct intel_connector, base)
#define to_intel_encoder(x) container_of(x, struct intel_encoder, base)
#define to_intel_framebuffer(x) container_of(x, struct intel_framebuffer, base)
#define to_intel_plane(x) container_of(x, struct intel_plane, base)
#define to_intel_plane_state(x) container_of(x, struct intel_plane_state, base)
#define intel_fb_obj(x) (x ? to_intel_framebuffer(x)->obj : NULL)

struct intel_hdmi {
	i915_reg_t hdmi_reg;
	int ddc_bus;
	struct {
		enum drm_dp_dual_mode_type type;
		int max_tmds_clock;
	} dp_dual_mode;
	bool has_hdmi_sink;
	bool has_audio;
	bool rgb_quant_range_selectable;
	struct intel_connector *attached_connector;
	void (*write_infoframe)(struct drm_encoder *encoder,
				const struct intel_crtc_state *crtc_state,
				enum hdmi_infoframe_type type,
				const void *frame, ssize_t len);
	void (*set_infoframes)(struct drm_encoder *encoder,
			       bool enable,
			       const struct intel_crtc_state *crtc_state,
			       const struct drm_connector_state *conn_state);
	bool (*infoframe_enabled)(struct drm_encoder *encoder,
				  const struct intel_crtc_state *pipe_config);
};

struct intel_dp_mst_encoder;
#define DP_MAX_DOWNSTREAM_PORTS		0x10

/*
 * enum link_m_n_set:
 *	When platform provides two set of M_N registers for dp, we can
 *	program them and switch between them incase of DRRS.
 *	But When only one such register is provided, we have to program the
 *	required divider value on that registers itself based on the DRRS state.
 *
 * M1_N1	: Program dp_m_n on M1_N1 registers
 *			  dp_m2_n2 on M2_N2 registers (If supported)
 *
 * M2_N2	: Program dp_m2_n2 on M1_N1 registers
 *			  M2_N2 registers are not supported
 */

enum link_m_n_set {
	/* Sets the m1_n1 and m2_n2 */
	M1_N1 = 0,
	M2_N2
};

struct intel_dp_compliance_data {
	unsigned long edid;
	uint8_t video_pattern;
	uint16_t hdisplay, vdisplay;
	uint8_t bpc;
};

struct intel_dp_compliance {
	unsigned long test_type;
	struct intel_dp_compliance_data test_data;
	bool test_active;
	int test_link_rate;
	u8 test_lane_count;
};

struct intel_dp {
	i915_reg_t output_reg;
	i915_reg_t aux_ch_ctl_reg;
	i915_reg_t aux_ch_data_reg[5];
	uint32_t DP;
	int link_rate;
	uint8_t lane_count;
	uint8_t sink_count;
	bool link_mst;
	bool has_audio;
	bool detect_done;
	bool channel_eq_status;
	bool reset_link_params;
	uint8_t dpcd[DP_RECEIVER_CAP_SIZE];
	uint8_t psr_dpcd[EDP_PSR_RECEIVER_CAP_SIZE];
	uint8_t downstream_ports[DP_MAX_DOWNSTREAM_PORTS];
	uint8_t edp_dpcd[EDP_DISPLAY_CTL_CAP_SIZE];
	/* source rates */
	int num_source_rates;
	const int *source_rates;
	/* sink rates as reported by DP_MAX_LINK_RATE/DP_SUPPORTED_LINK_RATES */
	int num_sink_rates;
	int sink_rates[DP_MAX_SUPPORTED_RATES];
	bool use_rate_select;
	/* intersection of source and sink rates */
	int num_common_rates;
	int common_rates[DP_MAX_SUPPORTED_RATES];
	/* Max lane count for the current link */
	int max_link_lane_count;
	/* Max rate for the current link */
	int max_link_rate;
	/* sink or branch descriptor */
	struct drm_dp_desc desc;
	struct drm_dp_aux aux;
	enum intel_display_power_domain aux_power_domain;
	uint8_t train_set[4];
	int panel_power_up_delay;
	int panel_power_down_delay;
	int panel_power_cycle_delay;
	int backlight_on_delay;
	int backlight_off_delay;
	struct delayed_work panel_vdd_work;
	bool want_panel_vdd;
	unsigned long last_power_on;
	unsigned long last_backlight_off;
	ktime_t panel_power_off_time;

	struct notifier_block edp_notifier;

	/*
	 * Pipe whose power sequencer is currently locked into
	 * this port. Only relevant on VLV/CHV.
	 */
	enum pipe pps_pipe;
	/*
	 * Pipe currently driving the port. Used for preventing
	 * the use of the PPS for any pipe currentrly driving
	 * external DP as that will mess things up on VLV.
	 */
	enum pipe active_pipe;
	/*
	 * Set if the sequencer may be reset due to a power transition,
	 * requiring a reinitialization. Only relevant on BXT.
	 */
	bool pps_reset;
	struct edp_power_seq pps_delays;

	bool can_mst; /* this port supports mst */
	bool is_mst;
	int active_mst_links;
	/* connector directly attached - won't be use for modeset in mst world */
	struct intel_connector *attached_connector;

	/* mst connector list */
	struct intel_dp_mst_encoder *mst_encoders[I915_MAX_PIPES];
	struct drm_dp_mst_topology_mgr mst_mgr;

	uint32_t (*get_aux_clock_divider)(struct intel_dp *dp, int index);
	/*
	 * This function returns the value we have to program the AUX_CTL
	 * register with to kick off an AUX transaction.
	 */
	uint32_t (*get_aux_send_ctl)(struct intel_dp *dp,
				     bool has_aux_irq,
				     int send_bytes,
				     uint32_t aux_clock_divider);

	/* This is called before a link training is starterd */
	void (*prepare_link_retrain)(struct intel_dp *intel_dp);

	/* Displayport compliance testing */
	struct intel_dp_compliance compliance;
};

struct intel_lspcon {
	bool active;
	enum drm_lspcon_mode mode;
};

struct intel_digital_port {
	struct intel_encoder base;
	enum port port;
	u32 saved_port_bits;
	struct intel_dp dp;
	struct intel_hdmi hdmi;
	struct intel_lspcon lspcon;
	enum irqreturn (*hpd_pulse)(struct intel_digital_port *, bool);
	bool release_cl2_override;
	uint8_t max_lanes;
	enum intel_display_power_domain ddi_io_power_domain;
};

struct intel_dp_mst_encoder {
	struct intel_encoder base;
	enum pipe pipe;
	struct intel_digital_port *primary;
	struct intel_connector *connector;
};

static inline enum dpio_channel
vlv_dport_to_channel(struct intel_digital_port *dport)
{
	switch (dport->port) {
	case PORT_B:
	case PORT_D:
		return DPIO_CH0;
	case PORT_C:
		return DPIO_CH1;
	default:
		BUG();
	}
}

static inline enum dpio_phy
vlv_dport_to_phy(struct intel_digital_port *dport)
{
	switch (dport->port) {
	case PORT_B:
	case PORT_C:
		return DPIO_PHY0;
	case PORT_D:
		return DPIO_PHY1;
	default:
		BUG();
	}
}

static inline enum dpio_channel
vlv_pipe_to_channel(enum pipe pipe)
{
	switch (pipe) {
	case PIPE_A:
	case PIPE_C:
		return DPIO_CH0;
	case PIPE_B:
		return DPIO_CH1;
	default:
		BUG();
	}
}

static inline struct intel_crtc *
intel_get_crtc_for_pipe(struct drm_i915_private *dev_priv, enum pipe pipe)
{
	return dev_priv->pipe_to_crtc_mapping[pipe];
}

static inline struct intel_crtc *
intel_get_crtc_for_plane(struct drm_i915_private *dev_priv, enum plane plane)
{
	return dev_priv->plane_to_crtc_mapping[plane];
}

struct intel_load_detect_pipe {
	struct drm_atomic_state *restore_state;
};

static inline struct intel_encoder *
intel_attached_encoder(struct drm_connector *connector)
{
	return to_intel_connector(connector)->encoder;
}

static inline struct intel_digital_port *
enc_to_dig_port(struct drm_encoder *encoder)
{
	struct intel_encoder *intel_encoder = to_intel_encoder(encoder);

	switch (intel_encoder->type) {
	case INTEL_OUTPUT_UNKNOWN:
		WARN_ON(!HAS_DDI(to_i915(encoder->dev)));
	case INTEL_OUTPUT_DP:
	case INTEL_OUTPUT_EDP:
	case INTEL_OUTPUT_HDMI:
		return container_of(encoder, struct intel_digital_port,
				    base.base);
	default:
		return NULL;
	}
}

static inline struct intel_dp_mst_encoder *
enc_to_mst(struct drm_encoder *encoder)
{
	return container_of(encoder, struct intel_dp_mst_encoder, base.base);
}

static inline struct intel_dp *enc_to_intel_dp(struct drm_encoder *encoder)
{
	return &enc_to_dig_port(encoder)->dp;
}

static inline struct intel_digital_port *
dp_to_dig_port(struct intel_dp *intel_dp)
{
	return container_of(intel_dp, struct intel_digital_port, dp);
}

static inline struct intel_lspcon *
dp_to_lspcon(struct intel_dp *intel_dp)
{
	return &dp_to_dig_port(intel_dp)->lspcon;
}

static inline struct intel_digital_port *
hdmi_to_dig_port(struct intel_hdmi *intel_hdmi)
{
	return container_of(intel_hdmi, struct intel_digital_port, hdmi);
}

/* intel_fifo_underrun.c */
bool intel_set_cpu_fifo_underrun_reporting(struct drm_i915_private *dev_priv,
					   enum pipe pipe, bool enable);
bool intel_set_pch_fifo_underrun_reporting(struct drm_i915_private *dev_priv,
					   enum pipe pch_transcoder,
					   bool enable);
void intel_cpu_fifo_underrun_irq_handler(struct drm_i915_private *dev_priv,
					 enum pipe pipe);
void intel_pch_fifo_underrun_irq_handler(struct drm_i915_private *dev_priv,
					 enum pipe pch_transcoder);
void intel_check_cpu_fifo_underruns(struct drm_i915_private *dev_priv);
void intel_check_pch_fifo_underruns(struct drm_i915_private *dev_priv);

/* i915_irq.c */
void gen5_enable_gt_irq(struct drm_i915_private *dev_priv, uint32_t mask);
void gen5_disable_gt_irq(struct drm_i915_private *dev_priv, uint32_t mask);
void gen6_reset_pm_iir(struct drm_i915_private *dev_priv, u32 mask);
void gen6_mask_pm_irq(struct drm_i915_private *dev_priv, u32 mask);
void gen6_unmask_pm_irq(struct drm_i915_private *dev_priv, u32 mask);
void gen6_enable_pm_irq(struct drm_i915_private *dev_priv, uint32_t mask);
void gen6_disable_pm_irq(struct drm_i915_private *dev_priv, uint32_t mask);
void gen6_reset_rps_interrupts(struct drm_i915_private *dev_priv);
void gen6_enable_rps_interrupts(struct drm_i915_private *dev_priv);
void gen6_disable_rps_interrupts(struct drm_i915_private *dev_priv);

static inline u32 gen6_sanitize_rps_pm_mask(const struct drm_i915_private *i915,
					    u32 mask)
{
	return mask & ~i915->rps.pm_intrmsk_mbz;
}

void intel_runtime_pm_disable_interrupts(struct drm_i915_private *dev_priv);
void intel_runtime_pm_enable_interrupts(struct drm_i915_private *dev_priv);
static inline bool intel_irqs_enabled(struct drm_i915_private *dev_priv)
{
	/*
	 * We only use drm_irq_uninstall() at unload and VT switch, so
	 * this is the only thing we need to check.
	 */
	return dev_priv->pm.irqs_enabled;
}

int intel_get_crtc_scanline(struct intel_crtc *crtc);
void gen8_irq_power_well_post_enable(struct drm_i915_private *dev_priv,
				     u8 pipe_mask);
void gen8_irq_power_well_pre_disable(struct drm_i915_private *dev_priv,
				     u8 pipe_mask);
void gen9_reset_guc_interrupts(struct drm_i915_private *dev_priv);
void gen9_enable_guc_interrupts(struct drm_i915_private *dev_priv);
void gen9_disable_guc_interrupts(struct drm_i915_private *dev_priv);

/* intel_crt.c */
void intel_crt_init(struct drm_i915_private *dev_priv);
void intel_crt_reset(struct drm_encoder *encoder);

/* intel_ddi.c */
void intel_ddi_fdi_post_disable(struct intel_encoder *intel_encoder,
				struct intel_crtc_state *old_crtc_state,
				struct drm_connector_state *old_conn_state);
void hsw_fdi_link_train(struct intel_crtc *crtc,
			const struct intel_crtc_state *crtc_state);
void intel_ddi_init(struct drm_i915_private *dev_priv, enum port port);
enum port intel_ddi_get_encoder_port(struct intel_encoder *intel_encoder);
bool intel_ddi_get_hw_state(struct intel_encoder *encoder, enum pipe *pipe);
void intel_ddi_enable_transcoder_func(const struct intel_crtc_state *crtc_state);
void intel_ddi_disable_transcoder_func(struct drm_i915_private *dev_priv,
				       enum transcoder cpu_transcoder);
void intel_ddi_enable_pipe_clock(const struct intel_crtc_state *crtc_state);
void intel_ddi_disable_pipe_clock(const  struct intel_crtc_state *crtc_state);
struct intel_encoder *
intel_ddi_get_crtc_new_encoder(struct intel_crtc_state *crtc_state);
void intel_ddi_set_pipe_settings(const struct intel_crtc_state *crtc_state);
void intel_ddi_prepare_link_retrain(struct intel_dp *intel_dp);
bool intel_ddi_connector_get_hw_state(struct intel_connector *intel_connector);
bool intel_ddi_is_audio_enabled(struct drm_i915_private *dev_priv,
				 struct intel_crtc *intel_crtc);
void intel_ddi_get_config(struct intel_encoder *encoder,
			  struct intel_crtc_state *pipe_config);

void intel_ddi_clock_get(struct intel_encoder *encoder,
			 struct intel_crtc_state *pipe_config);
void intel_ddi_set_vc_payload_alloc(const struct intel_crtc_state *crtc_state,
				    bool state);
uint32_t ddi_signal_levels(struct intel_dp *intel_dp);
u8 intel_ddi_dp_voltage_max(struct intel_encoder *encoder);

unsigned int intel_fb_align_height(const struct drm_framebuffer *fb,
				   int plane, unsigned int height);

/* intel_audio.c */
void intel_init_audio_hooks(struct drm_i915_private *dev_priv);
void intel_audio_codec_enable(struct intel_encoder *encoder,
			      const struct intel_crtc_state *crtc_state,
			      const struct drm_connector_state *conn_state);
void intel_audio_codec_disable(struct intel_encoder *encoder);
void i915_audio_component_init(struct drm_i915_private *dev_priv);
void i915_audio_component_cleanup(struct drm_i915_private *dev_priv);
void intel_audio_init(struct drm_i915_private *dev_priv);
void intel_audio_deinit(struct drm_i915_private *dev_priv);

/* intel_cdclk.c */
void skl_init_cdclk(struct drm_i915_private *dev_priv);
void skl_uninit_cdclk(struct drm_i915_private *dev_priv);
void cnl_init_cdclk(struct drm_i915_private *dev_priv);
void cnl_uninit_cdclk(struct drm_i915_private *dev_priv);
void bxt_init_cdclk(struct drm_i915_private *dev_priv);
void bxt_uninit_cdclk(struct drm_i915_private *dev_priv);
void intel_init_cdclk_hooks(struct drm_i915_private *dev_priv);
void intel_update_max_cdclk(struct drm_i915_private *dev_priv);
void intel_update_cdclk(struct drm_i915_private *dev_priv);
void intel_update_rawclk(struct drm_i915_private *dev_priv);
bool intel_cdclk_state_compare(const struct intel_cdclk_state *a,
			       const struct intel_cdclk_state *b);
void intel_set_cdclk(struct drm_i915_private *dev_priv,
		     const struct intel_cdclk_state *cdclk_state);

/* intel_display.c */
void i830_enable_pipe(struct drm_i915_private *dev_priv, enum pipe pipe);
void i830_disable_pipe(struct drm_i915_private *dev_priv, enum pipe pipe);
<<<<<<< HEAD
enum transcoder intel_crtc_pch_transcoder(struct intel_crtc *crtc);
=======
enum pipe intel_crtc_pch_transcoder(struct intel_crtc *crtc);
>>>>>>> bb176f67
void intel_update_rawclk(struct drm_i915_private *dev_priv);
int vlv_get_hpll_vco(struct drm_i915_private *dev_priv);
int vlv_get_cck_clock(struct drm_i915_private *dev_priv,
		      const char *name, u32 reg, int ref_freq);
int vlv_get_cck_clock_hpll(struct drm_i915_private *dev_priv,
			   const char *name, u32 reg);
void lpt_disable_pch_transcoder(struct drm_i915_private *dev_priv);
void lpt_disable_iclkip(struct drm_i915_private *dev_priv);
void intel_init_display_hooks(struct drm_i915_private *dev_priv);
unsigned int intel_fb_xy_to_linear(int x, int y,
				   const struct intel_plane_state *state,
				   int plane);
void intel_add_fb_offsets(int *x, int *y,
			  const struct intel_plane_state *state, int plane);
unsigned int intel_rotation_info_size(const struct intel_rotation_info *rot_info);
bool intel_has_pending_fb_unpin(struct drm_i915_private *dev_priv);
void intel_mark_busy(struct drm_i915_private *dev_priv);
void intel_mark_idle(struct drm_i915_private *dev_priv);
int intel_display_suspend(struct drm_device *dev);
void intel_pps_unlock_regs_wa(struct drm_i915_private *dev_priv);
void intel_encoder_destroy(struct drm_encoder *encoder);
int intel_connector_init(struct intel_connector *);
struct intel_connector *intel_connector_alloc(void);
bool intel_connector_get_hw_state(struct intel_connector *connector);
void intel_connector_attach_encoder(struct intel_connector *connector,
				    struct intel_encoder *encoder);
struct drm_display_mode *intel_crtc_mode_get(struct drm_device *dev,
					     struct drm_crtc *crtc);
enum pipe intel_get_pipe_from_connector(struct intel_connector *connector);
int intel_get_pipe_from_crtc_id(struct drm_device *dev, void *data,
				struct drm_file *file_priv);
enum transcoder intel_pipe_to_cpu_transcoder(struct drm_i915_private *dev_priv,
					     enum pipe pipe);
static inline bool
intel_crtc_has_type(const struct intel_crtc_state *crtc_state,
		    enum intel_output_type type)
{
	return crtc_state->output_types & (1 << type);
}
static inline bool
intel_crtc_has_dp_encoder(const struct intel_crtc_state *crtc_state)
{
	return crtc_state->output_types &
		((1 << INTEL_OUTPUT_DP) |
		 (1 << INTEL_OUTPUT_DP_MST) |
		 (1 << INTEL_OUTPUT_EDP));
}
static inline void
intel_wait_for_vblank(struct drm_i915_private *dev_priv, enum pipe pipe)
{
	drm_wait_one_vblank(&dev_priv->drm, pipe);
}
static inline void
intel_wait_for_vblank_if_active(struct drm_i915_private *dev_priv, int pipe)
{
	const struct intel_crtc *crtc = intel_get_crtc_for_pipe(dev_priv, pipe);

	if (crtc->active)
		intel_wait_for_vblank(dev_priv, pipe);
}

u32 intel_crtc_get_vblank_counter(struct intel_crtc *crtc);

int ironlake_get_lanes_required(int target_clock, int link_bw, int bpp);
void vlv_wait_port_ready(struct drm_i915_private *dev_priv,
			 struct intel_digital_port *dport,
			 unsigned int expected_mask);
int intel_get_load_detect_pipe(struct drm_connector *connector,
			       struct drm_display_mode *mode,
			       struct intel_load_detect_pipe *old,
			       struct drm_modeset_acquire_ctx *ctx);
void intel_release_load_detect_pipe(struct drm_connector *connector,
				    struct intel_load_detect_pipe *old,
				    struct drm_modeset_acquire_ctx *ctx);
struct i915_vma *
intel_pin_and_fence_fb_obj(struct drm_framebuffer *fb, unsigned int rotation);
void intel_unpin_fb_vma(struct i915_vma *vma);
struct drm_framebuffer *
intel_framebuffer_create(struct drm_i915_gem_object *obj,
			 struct drm_mode_fb_cmd2 *mode_cmd);
int intel_prepare_plane_fb(struct drm_plane *plane,
			   struct drm_plane_state *new_state);
void intel_cleanup_plane_fb(struct drm_plane *plane,
			    struct drm_plane_state *old_state);
int intel_plane_atomic_get_property(struct drm_plane *plane,
				    const struct drm_plane_state *state,
				    struct drm_property *property,
				    uint64_t *val);
int intel_plane_atomic_set_property(struct drm_plane *plane,
				    struct drm_plane_state *state,
				    struct drm_property *property,
				    uint64_t val);
int intel_plane_atomic_calc_changes(struct drm_crtc_state *crtc_state,
				    struct drm_plane_state *plane_state);

void assert_pch_transcoder_disabled(struct drm_i915_private *dev_priv,
				    enum pipe pipe);

int vlv_force_pll_on(struct drm_i915_private *dev_priv, enum pipe pipe,
		     const struct dpll *dpll);
void vlv_force_pll_off(struct drm_i915_private *dev_priv, enum pipe pipe);
int lpt_get_iclkip(struct drm_i915_private *dev_priv);

/* modesetting asserts */
void assert_panel_unlocked(struct drm_i915_private *dev_priv,
			   enum pipe pipe);
void assert_pll(struct drm_i915_private *dev_priv,
		enum pipe pipe, bool state);
#define assert_pll_enabled(d, p) assert_pll(d, p, true)
#define assert_pll_disabled(d, p) assert_pll(d, p, false)
void assert_dsi_pll(struct drm_i915_private *dev_priv, bool state);
#define assert_dsi_pll_enabled(d) assert_dsi_pll(d, true)
#define assert_dsi_pll_disabled(d) assert_dsi_pll(d, false)
void assert_fdi_rx_pll(struct drm_i915_private *dev_priv,
		       enum pipe pipe, bool state);
#define assert_fdi_rx_pll_enabled(d, p) assert_fdi_rx_pll(d, p, true)
#define assert_fdi_rx_pll_disabled(d, p) assert_fdi_rx_pll(d, p, false)
void assert_pipe(struct drm_i915_private *dev_priv, enum pipe pipe, bool state);
#define assert_pipe_enabled(d, p) assert_pipe(d, p, true)
#define assert_pipe_disabled(d, p) assert_pipe(d, p, false)
u32 intel_compute_tile_offset(int *x, int *y,
			      const struct intel_plane_state *state, int plane);
void intel_prepare_reset(struct drm_i915_private *dev_priv);
void intel_finish_reset(struct drm_i915_private *dev_priv);
void hsw_enable_pc8(struct drm_i915_private *dev_priv);
void hsw_disable_pc8(struct drm_i915_private *dev_priv);
void gen9_sanitize_dc_state(struct drm_i915_private *dev_priv);
void bxt_enable_dc9(struct drm_i915_private *dev_priv);
void bxt_disable_dc9(struct drm_i915_private *dev_priv);
void gen9_enable_dc5(struct drm_i915_private *dev_priv);
unsigned int skl_cdclk_get_vco(unsigned int freq);
void skl_enable_dc6(struct drm_i915_private *dev_priv);
void skl_disable_dc6(struct drm_i915_private *dev_priv);
void intel_dp_get_m_n(struct intel_crtc *crtc,
		      struct intel_crtc_state *pipe_config);
void intel_dp_set_m_n(struct intel_crtc *crtc, enum link_m_n_set m_n);
int intel_dotclock_calculate(int link_freq, const struct intel_link_m_n *m_n);
bool bxt_find_best_dpll(struct intel_crtc_state *crtc_state, int target_clock,
			struct dpll *best_clock);
int chv_calc_dpll_params(int refclk, struct dpll *pll_clock);

bool intel_crtc_active(struct intel_crtc *crtc);
void hsw_enable_ips(struct intel_crtc *crtc);
void hsw_disable_ips(struct intel_crtc *crtc);
enum intel_display_power_domain intel_port_to_power_domain(enum port port);
void intel_mode_from_pipe_config(struct drm_display_mode *mode,
				 struct intel_crtc_state *pipe_config);

int skl_update_scaler_crtc(struct intel_crtc_state *crtc_state);
int skl_max_scale(struct intel_crtc *crtc, struct intel_crtc_state *crtc_state);

static inline u32 intel_plane_ggtt_offset(const struct intel_plane_state *state)
{
	return i915_ggtt_offset(state->vma);
}

u32 skl_plane_ctl(const struct intel_crtc_state *crtc_state,
		  const struct intel_plane_state *plane_state);
u32 skl_plane_stride(const struct drm_framebuffer *fb, int plane,
		     unsigned int rotation);
int skl_check_plane_surface(struct intel_plane_state *plane_state);
int i9xx_check_plane_surface(struct intel_plane_state *plane_state);

/* intel_csr.c */
void intel_csr_ucode_init(struct drm_i915_private *);
void intel_csr_load_program(struct drm_i915_private *);
void intel_csr_ucode_fini(struct drm_i915_private *);
void intel_csr_ucode_suspend(struct drm_i915_private *);
void intel_csr_ucode_resume(struct drm_i915_private *);

/* intel_dp.c */
bool intel_dp_init(struct drm_i915_private *dev_priv, i915_reg_t output_reg,
		   enum port port);
bool intel_dp_init_connector(struct intel_digital_port *intel_dig_port,
			     struct intel_connector *intel_connector);
void intel_dp_set_link_params(struct intel_dp *intel_dp,
			      int link_rate, uint8_t lane_count,
			      bool link_mst);
int intel_dp_get_link_train_fallback_values(struct intel_dp *intel_dp,
					    int link_rate, uint8_t lane_count);
void intel_dp_start_link_train(struct intel_dp *intel_dp);
void intel_dp_stop_link_train(struct intel_dp *intel_dp);
void intel_dp_sink_dpms(struct intel_dp *intel_dp, int mode);
void intel_dp_encoder_reset(struct drm_encoder *encoder);
void intel_dp_encoder_suspend(struct intel_encoder *intel_encoder);
void intel_dp_encoder_destroy(struct drm_encoder *encoder);
int intel_dp_sink_crc(struct intel_dp *intel_dp, u8 *crc);
bool intel_dp_compute_config(struct intel_encoder *encoder,
			     struct intel_crtc_state *pipe_config,
			     struct drm_connector_state *conn_state);
bool intel_dp_is_edp(struct drm_i915_private *dev_priv, enum port port);
enum irqreturn intel_dp_hpd_pulse(struct intel_digital_port *intel_dig_port,
				  bool long_hpd);
void intel_edp_backlight_on(const struct intel_crtc_state *crtc_state,
			    const struct drm_connector_state *conn_state);
void intel_edp_backlight_off(const struct drm_connector_state *conn_state);
void intel_edp_panel_vdd_on(struct intel_dp *intel_dp);
void intel_edp_panel_on(struct intel_dp *intel_dp);
void intel_edp_panel_off(struct intel_dp *intel_dp);
void intel_dp_mst_suspend(struct drm_device *dev);
void intel_dp_mst_resume(struct drm_device *dev);
int intel_dp_max_link_rate(struct intel_dp *intel_dp);
int intel_dp_max_lane_count(struct intel_dp *intel_dp);
int intel_dp_rate_select(struct intel_dp *intel_dp, int rate);
void intel_dp_hot_plug(struct intel_encoder *intel_encoder);
void intel_power_sequencer_reset(struct drm_i915_private *dev_priv);
uint32_t intel_dp_pack_aux(const uint8_t *src, int src_bytes);
void intel_plane_destroy(struct drm_plane *plane);
void intel_edp_drrs_enable(struct intel_dp *intel_dp,
			   struct intel_crtc_state *crtc_state);
void intel_edp_drrs_disable(struct intel_dp *intel_dp,
			   struct intel_crtc_state *crtc_state);
void intel_edp_drrs_invalidate(struct drm_i915_private *dev_priv,
			       unsigned int frontbuffer_bits);
void intel_edp_drrs_flush(struct drm_i915_private *dev_priv,
			  unsigned int frontbuffer_bits);

void
intel_dp_program_link_training_pattern(struct intel_dp *intel_dp,
				       uint8_t dp_train_pat);
void
intel_dp_set_signal_levels(struct intel_dp *intel_dp);
void intel_dp_set_idle_link_train(struct intel_dp *intel_dp);
uint8_t
intel_dp_voltage_max(struct intel_dp *intel_dp);
uint8_t
intel_dp_pre_emphasis_max(struct intel_dp *intel_dp, uint8_t voltage_swing);
void intel_dp_compute_rate(struct intel_dp *intel_dp, int port_clock,
			   uint8_t *link_bw, uint8_t *rate_select);
bool intel_dp_source_supports_hbr2(struct intel_dp *intel_dp);
bool
intel_dp_get_link_status(struct intel_dp *intel_dp, uint8_t link_status[DP_LINK_STATUS_SIZE]);

static inline unsigned int intel_dp_unused_lane_mask(int lane_count)
{
	return ~((1 << lane_count) - 1) & 0xf;
}

bool intel_dp_read_dpcd(struct intel_dp *intel_dp);
int intel_dp_link_required(int pixel_clock, int bpp);
int intel_dp_max_data_rate(int max_link_clock, int max_lanes);
bool intel_digital_port_connected(struct drm_i915_private *dev_priv,
				  struct intel_digital_port *port);

/* intel_dp_aux_backlight.c */
int intel_dp_aux_init_backlight_funcs(struct intel_connector *intel_connector);

/* intel_dp_mst.c */
int intel_dp_mst_encoder_init(struct intel_digital_port *intel_dig_port, int conn_id);
void intel_dp_mst_encoder_cleanup(struct intel_digital_port *intel_dig_port);
/* intel_dsi.c */
void intel_dsi_init(struct drm_i915_private *dev_priv);

/* intel_dsi_dcs_backlight.c */
int intel_dsi_dcs_init_backlight_funcs(struct intel_connector *intel_connector);

/* intel_dvo.c */
void intel_dvo_init(struct drm_i915_private *dev_priv);
/* intel_hotplug.c */
void intel_hpd_poll_init(struct drm_i915_private *dev_priv);


/* legacy fbdev emulation in intel_fbdev.c */
#ifdef CONFIG_DRM_FBDEV_EMULATION
extern int intel_fbdev_init(struct drm_device *dev);
extern void intel_fbdev_initial_config_async(struct drm_device *dev);
extern void intel_fbdev_unregister(struct drm_i915_private *dev_priv);
extern void intel_fbdev_fini(struct drm_i915_private *dev_priv);
extern void intel_fbdev_set_suspend(struct drm_device *dev, int state, bool synchronous);
extern void intel_fbdev_output_poll_changed(struct drm_device *dev);
extern void intel_fbdev_restore_mode(struct drm_device *dev);
#else
static inline int intel_fbdev_init(struct drm_device *dev)
{
	return 0;
}

static inline void intel_fbdev_initial_config_async(struct drm_device *dev)
{
}

static inline void intel_fbdev_unregister(struct drm_i915_private *dev_priv)
{
}

static inline void intel_fbdev_fini(struct drm_i915_private *dev_priv)
{
}

static inline void intel_fbdev_set_suspend(struct drm_device *dev, int state, bool synchronous)
{
}

static inline void intel_fbdev_output_poll_changed(struct drm_device *dev)
{
}

static inline void intel_fbdev_restore_mode(struct drm_device *dev)
{
}
#endif

/* intel_fbc.c */
void intel_fbc_choose_crtc(struct drm_i915_private *dev_priv,
			   struct drm_atomic_state *state);
bool intel_fbc_is_active(struct drm_i915_private *dev_priv);
void intel_fbc_pre_update(struct intel_crtc *crtc,
			  struct intel_crtc_state *crtc_state,
			  struct intel_plane_state *plane_state);
void intel_fbc_post_update(struct intel_crtc *crtc);
void intel_fbc_init(struct drm_i915_private *dev_priv);
void intel_fbc_init_pipe_state(struct drm_i915_private *dev_priv);
void intel_fbc_enable(struct intel_crtc *crtc,
		      struct intel_crtc_state *crtc_state,
		      struct intel_plane_state *plane_state);
void intel_fbc_disable(struct intel_crtc *crtc);
void intel_fbc_global_disable(struct drm_i915_private *dev_priv);
void intel_fbc_invalidate(struct drm_i915_private *dev_priv,
			  unsigned int frontbuffer_bits,
			  enum fb_op_origin origin);
void intel_fbc_flush(struct drm_i915_private *dev_priv,
		     unsigned int frontbuffer_bits, enum fb_op_origin origin);
void intel_fbc_cleanup_cfb(struct drm_i915_private *dev_priv);
void intel_fbc_handle_fifo_underrun_irq(struct drm_i915_private *dev_priv);

/* intel_hdmi.c */
void intel_hdmi_init(struct drm_i915_private *dev_priv, i915_reg_t hdmi_reg,
		     enum port port);
void intel_hdmi_init_connector(struct intel_digital_port *intel_dig_port,
			       struct intel_connector *intel_connector);
struct intel_hdmi *enc_to_intel_hdmi(struct drm_encoder *encoder);
bool intel_hdmi_compute_config(struct intel_encoder *encoder,
			       struct intel_crtc_state *pipe_config,
			       struct drm_connector_state *conn_state);
void intel_hdmi_handle_sink_scrambling(struct intel_encoder *intel_encoder,
				       struct drm_connector *connector,
				       bool high_tmds_clock_ratio,
				       bool scrambling);
void intel_dp_dual_mode_set_tmds_output(struct intel_hdmi *hdmi, bool enable);


/* intel_lvds.c */
void intel_lvds_init(struct drm_i915_private *dev_priv);
struct intel_encoder *intel_get_lvds_encoder(struct drm_device *dev);
bool intel_is_dual_link_lvds(struct drm_device *dev);


/* intel_modes.c */
int intel_connector_update_modes(struct drm_connector *connector,
				 struct edid *edid);
int intel_ddc_get_modes(struct drm_connector *c, struct i2c_adapter *adapter);
void intel_attach_force_audio_property(struct drm_connector *connector);
void intel_attach_broadcast_rgb_property(struct drm_connector *connector);
void intel_attach_aspect_ratio_property(struct drm_connector *connector);


/* intel_overlay.c */
void intel_setup_overlay(struct drm_i915_private *dev_priv);
void intel_cleanup_overlay(struct drm_i915_private *dev_priv);
int intel_overlay_switch_off(struct intel_overlay *overlay);
int intel_overlay_put_image_ioctl(struct drm_device *dev, void *data,
				  struct drm_file *file_priv);
int intel_overlay_attrs_ioctl(struct drm_device *dev, void *data,
			      struct drm_file *file_priv);
void intel_overlay_reset(struct drm_i915_private *dev_priv);


/* intel_panel.c */
int intel_panel_init(struct intel_panel *panel,
		     struct drm_display_mode *fixed_mode,
		     struct drm_display_mode *alt_fixed_mode,
		     struct drm_display_mode *downclock_mode);
void intel_panel_fini(struct intel_panel *panel);
void intel_fixed_panel_mode(const struct drm_display_mode *fixed_mode,
			    struct drm_display_mode *adjusted_mode);
void intel_pch_panel_fitting(struct intel_crtc *crtc,
			     struct intel_crtc_state *pipe_config,
			     int fitting_mode);
void intel_gmch_panel_fitting(struct intel_crtc *crtc,
			      struct intel_crtc_state *pipe_config,
			      int fitting_mode);
void intel_panel_set_backlight_acpi(const struct drm_connector_state *conn_state,
				    u32 level, u32 max);
int intel_panel_setup_backlight(struct drm_connector *connector,
				enum pipe pipe);
void intel_panel_enable_backlight(const struct intel_crtc_state *crtc_state,
				  const struct drm_connector_state *conn_state);
void intel_panel_disable_backlight(const struct drm_connector_state *old_conn_state);
void intel_panel_destroy_backlight(struct drm_connector *connector);
enum drm_connector_status intel_panel_detect(struct drm_i915_private *dev_priv);
extern struct drm_display_mode *intel_find_panel_downclock(
				struct drm_i915_private *dev_priv,
				struct drm_display_mode *fixed_mode,
				struct drm_connector *connector);

#if IS_ENABLED(CONFIG_BACKLIGHT_CLASS_DEVICE)
int intel_backlight_device_register(struct intel_connector *connector);
void intel_backlight_device_unregister(struct intel_connector *connector);
#else /* CONFIG_BACKLIGHT_CLASS_DEVICE */
static int intel_backlight_device_register(struct intel_connector *connector)
{
	return 0;
}
static inline void intel_backlight_device_unregister(struct intel_connector *connector)
{
}
#endif /* CONFIG_BACKLIGHT_CLASS_DEVICE */


/* intel_psr.c */
void intel_psr_enable(struct intel_dp *intel_dp);
void intel_psr_disable(struct intel_dp *intel_dp);
void intel_psr_invalidate(struct drm_i915_private *dev_priv,
			  unsigned frontbuffer_bits);
void intel_psr_flush(struct drm_i915_private *dev_priv,
		     unsigned frontbuffer_bits,
		     enum fb_op_origin origin);
void intel_psr_init(struct drm_i915_private *dev_priv);
void intel_psr_single_frame_update(struct drm_i915_private *dev_priv,
				   unsigned frontbuffer_bits);

/* intel_runtime_pm.c */
int intel_power_domains_init(struct drm_i915_private *);
void intel_power_domains_fini(struct drm_i915_private *);
void intel_power_domains_init_hw(struct drm_i915_private *dev_priv, bool resume);
void intel_power_domains_suspend(struct drm_i915_private *dev_priv);
void intel_power_domains_verify_state(struct drm_i915_private *dev_priv);
void bxt_display_core_init(struct drm_i915_private *dev_priv, bool resume);
void bxt_display_core_uninit(struct drm_i915_private *dev_priv);
void intel_runtime_pm_enable(struct drm_i915_private *dev_priv);
const char *
intel_display_power_domain_str(enum intel_display_power_domain domain);

bool intel_display_power_is_enabled(struct drm_i915_private *dev_priv,
				    enum intel_display_power_domain domain);
bool __intel_display_power_is_enabled(struct drm_i915_private *dev_priv,
				      enum intel_display_power_domain domain);
void intel_display_power_get(struct drm_i915_private *dev_priv,
			     enum intel_display_power_domain domain);
bool intel_display_power_get_if_enabled(struct drm_i915_private *dev_priv,
					enum intel_display_power_domain domain);
void intel_display_power_put(struct drm_i915_private *dev_priv,
			     enum intel_display_power_domain domain);

static inline void
assert_rpm_device_not_suspended(struct drm_i915_private *dev_priv)
{
	WARN_ONCE(dev_priv->pm.suspended,
		  "Device suspended during HW access\n");
}

static inline void
assert_rpm_wakelock_held(struct drm_i915_private *dev_priv)
{
	assert_rpm_device_not_suspended(dev_priv);
	WARN_ONCE(!atomic_read(&dev_priv->pm.wakeref_count),
		  "RPM wakelock ref not held during HW access");
}

/**
 * disable_rpm_wakeref_asserts - disable the RPM assert checks
 * @dev_priv: i915 device instance
 *
 * This function disable asserts that check if we hold an RPM wakelock
 * reference, while keeping the device-not-suspended checks still enabled.
 * It's meant to be used only in special circumstances where our rule about
 * the wakelock refcount wrt. the device power state doesn't hold. According
 * to this rule at any point where we access the HW or want to keep the HW in
 * an active state we must hold an RPM wakelock reference acquired via one of
 * the intel_runtime_pm_get() helpers. Currently there are a few special spots
 * where this rule doesn't hold: the IRQ and suspend/resume handlers, the
 * forcewake release timer, and the GPU RPS and hangcheck works. All other
 * users should avoid using this function.
 *
 * Any calls to this function must have a symmetric call to
 * enable_rpm_wakeref_asserts().
 */
static inline void
disable_rpm_wakeref_asserts(struct drm_i915_private *dev_priv)
{
	atomic_inc(&dev_priv->pm.wakeref_count);
}

/**
 * enable_rpm_wakeref_asserts - re-enable the RPM assert checks
 * @dev_priv: i915 device instance
 *
 * This function re-enables the RPM assert checks after disabling them with
 * disable_rpm_wakeref_asserts. It's meant to be used only in special
 * circumstances otherwise its use should be avoided.
 *
 * Any calls to this function must have a symmetric call to
 * disable_rpm_wakeref_asserts().
 */
static inline void
enable_rpm_wakeref_asserts(struct drm_i915_private *dev_priv)
{
	atomic_dec(&dev_priv->pm.wakeref_count);
}

void intel_runtime_pm_get(struct drm_i915_private *dev_priv);
bool intel_runtime_pm_get_if_in_use(struct drm_i915_private *dev_priv);
void intel_runtime_pm_get_noresume(struct drm_i915_private *dev_priv);
void intel_runtime_pm_put(struct drm_i915_private *dev_priv);

void intel_display_set_init_power(struct drm_i915_private *dev, bool enable);

void chv_phy_powergate_lanes(struct intel_encoder *encoder,
			     bool override, unsigned int mask);
bool chv_phy_powergate_ch(struct drm_i915_private *dev_priv, enum dpio_phy phy,
			  enum dpio_channel ch, bool override);


/* intel_pm.c */
void intel_init_clock_gating(struct drm_i915_private *dev_priv);
void intel_suspend_hw(struct drm_i915_private *dev_priv);
int ilk_wm_max_level(const struct drm_i915_private *dev_priv);
void intel_update_watermarks(struct intel_crtc *crtc);
void intel_init_pm(struct drm_i915_private *dev_priv);
void intel_init_clock_gating_hooks(struct drm_i915_private *dev_priv);
void intel_pm_setup(struct drm_i915_private *dev_priv);
void intel_gpu_ips_init(struct drm_i915_private *dev_priv);
void intel_gpu_ips_teardown(void);
void intel_init_gt_powersave(struct drm_i915_private *dev_priv);
void intel_cleanup_gt_powersave(struct drm_i915_private *dev_priv);
void intel_sanitize_gt_powersave(struct drm_i915_private *dev_priv);
void intel_enable_gt_powersave(struct drm_i915_private *dev_priv);
void intel_autoenable_gt_powersave(struct drm_i915_private *dev_priv);
void intel_disable_gt_powersave(struct drm_i915_private *dev_priv);
void intel_suspend_gt_powersave(struct drm_i915_private *dev_priv);
void gen6_rps_busy(struct drm_i915_private *dev_priv);
void gen6_rps_reset_ei(struct drm_i915_private *dev_priv);
void gen6_rps_idle(struct drm_i915_private *dev_priv);
void gen6_rps_boost(struct drm_i915_gem_request *rq,
		    struct intel_rps_client *rps);
void intel_queue_rps_boost_for_request(struct drm_i915_gem_request *req);
void g4x_wm_get_hw_state(struct drm_device *dev);
void vlv_wm_get_hw_state(struct drm_device *dev);
void ilk_wm_get_hw_state(struct drm_device *dev);
void skl_wm_get_hw_state(struct drm_device *dev);
void skl_ddb_get_hw_state(struct drm_i915_private *dev_priv,
			  struct skl_ddb_allocation *ddb /* out */);
void skl_pipe_wm_get_hw_state(struct drm_crtc *crtc,
			      struct skl_pipe_wm *out);
void g4x_wm_sanitize(struct drm_i915_private *dev_priv);
void vlv_wm_sanitize(struct drm_i915_private *dev_priv);
bool intel_can_enable_sagv(struct drm_atomic_state *state);
int intel_enable_sagv(struct drm_i915_private *dev_priv);
int intel_disable_sagv(struct drm_i915_private *dev_priv);
bool skl_wm_level_equals(const struct skl_wm_level *l1,
			 const struct skl_wm_level *l2);
bool skl_ddb_allocation_overlaps(const struct skl_ddb_entry **entries,
				 const struct skl_ddb_entry *ddb,
				 int ignore);
bool ilk_disable_lp_wm(struct drm_device *dev);
int sanitize_rc6_option(struct drm_i915_private *dev_priv, int enable_rc6);
int skl_check_pipe_max_pixel_rate(struct intel_crtc *intel_crtc,
				  struct intel_crtc_state *cstate);
static inline int intel_enable_rc6(void)
{
	return i915.enable_rc6;
}

/* intel_sdvo.c */
bool intel_sdvo_init(struct drm_i915_private *dev_priv,
		     i915_reg_t reg, enum port port);


/* intel_sprite.c */
int intel_usecs_to_scanlines(const struct drm_display_mode *adjusted_mode,
			     int usecs);
struct intel_plane *intel_sprite_plane_create(struct drm_i915_private *dev_priv,
					      enum pipe pipe, int plane);
int intel_sprite_set_colorkey(struct drm_device *dev, void *data,
			      struct drm_file *file_priv);
void intel_pipe_update_start(struct intel_crtc *crtc);
void intel_pipe_update_end(struct intel_crtc *crtc);

/* intel_tv.c */
void intel_tv_init(struct drm_i915_private *dev_priv);

/* intel_atomic.c */
int intel_digital_connector_atomic_get_property(struct drm_connector *connector,
						const struct drm_connector_state *state,
						struct drm_property *property,
						uint64_t *val);
int intel_digital_connector_atomic_set_property(struct drm_connector *connector,
						struct drm_connector_state *state,
						struct drm_property *property,
						uint64_t val);
int intel_digital_connector_atomic_check(struct drm_connector *conn,
					 struct drm_connector_state *new_state);
struct drm_connector_state *
intel_digital_connector_duplicate_state(struct drm_connector *connector);

struct drm_crtc_state *intel_crtc_duplicate_state(struct drm_crtc *crtc);
void intel_crtc_destroy_state(struct drm_crtc *crtc,
			       struct drm_crtc_state *state);
struct drm_atomic_state *intel_atomic_state_alloc(struct drm_device *dev);
void intel_atomic_state_clear(struct drm_atomic_state *);

static inline struct intel_crtc_state *
intel_atomic_get_crtc_state(struct drm_atomic_state *state,
			    struct intel_crtc *crtc)
{
	struct drm_crtc_state *crtc_state;
	crtc_state = drm_atomic_get_crtc_state(state, &crtc->base);
	if (IS_ERR(crtc_state))
		return ERR_CAST(crtc_state);

	return to_intel_crtc_state(crtc_state);
}

static inline struct intel_crtc_state *
intel_atomic_get_existing_crtc_state(struct drm_atomic_state *state,
				     struct intel_crtc *crtc)
{
	struct drm_crtc_state *crtc_state;

	crtc_state = drm_atomic_get_existing_crtc_state(state, &crtc->base);

	if (crtc_state)
		return to_intel_crtc_state(crtc_state);
	else
		return NULL;
}

static inline struct intel_plane_state *
intel_atomic_get_existing_plane_state(struct drm_atomic_state *state,
				      struct intel_plane *plane)
{
	struct drm_plane_state *plane_state;

	plane_state = drm_atomic_get_existing_plane_state(state, &plane->base);

	return to_intel_plane_state(plane_state);
}

int intel_atomic_setup_scalers(struct drm_i915_private *dev_priv,
			       struct intel_crtc *intel_crtc,
			       struct intel_crtc_state *crtc_state);

/* intel_atomic_plane.c */
struct intel_plane_state *intel_create_plane_state(struct drm_plane *plane);
struct drm_plane_state *intel_plane_duplicate_state(struct drm_plane *plane);
void intel_plane_destroy_state(struct drm_plane *plane,
			       struct drm_plane_state *state);
extern const struct drm_plane_helper_funcs intel_plane_helper_funcs;
int intel_plane_atomic_check_with_state(struct intel_crtc_state *crtc_state,
					struct intel_plane_state *intel_state);

/* intel_color.c */
void intel_color_init(struct drm_crtc *crtc);
int intel_color_check(struct drm_crtc *crtc, struct drm_crtc_state *state);
void intel_color_set_csc(struct drm_crtc_state *crtc_state);
void intel_color_load_luts(struct drm_crtc_state *crtc_state);

/* intel_lspcon.c */
bool lspcon_init(struct intel_digital_port *intel_dig_port);
void lspcon_resume(struct intel_lspcon *lspcon);
void lspcon_wait_pcon_mode(struct intel_lspcon *lspcon);

/* intel_pipe_crc.c */
int intel_pipe_crc_create(struct drm_minor *minor);
#ifdef CONFIG_DEBUG_FS
int intel_crtc_set_crc_source(struct drm_crtc *crtc, const char *source_name,
			      size_t *values_cnt);
#else
#define intel_crtc_set_crc_source NULL
#endif
extern const struct file_operations i915_display_crc_ctl_fops;
#endif /* __INTEL_DRV_H__ */<|MERGE_RESOLUTION|>--- conflicted
+++ resolved
@@ -330,7 +330,6 @@
 
 	/* Work struct to schedule a uevent on link train failure */
 	struct work_struct modeset_retry_work;
-<<<<<<< HEAD
 };
 
 struct intel_digital_connector_state {
@@ -340,17 +339,6 @@
 	int broadcast_rgb;
 };
 
-=======
-};
-
-struct intel_digital_connector_state {
-	struct drm_connector_state base;
-
-	enum hdmi_force_audio force_audio;
-	int broadcast_rgb;
-};
-
->>>>>>> bb176f67
 #define to_intel_digital_connector_state(x) container_of(x, struct intel_digital_connector_state, base)
 
 struct dpll {
@@ -1320,11 +1308,7 @@
 /* intel_display.c */
 void i830_enable_pipe(struct drm_i915_private *dev_priv, enum pipe pipe);
 void i830_disable_pipe(struct drm_i915_private *dev_priv, enum pipe pipe);
-<<<<<<< HEAD
-enum transcoder intel_crtc_pch_transcoder(struct intel_crtc *crtc);
-=======
 enum pipe intel_crtc_pch_transcoder(struct intel_crtc *crtc);
->>>>>>> bb176f67
 void intel_update_rawclk(struct drm_i915_private *dev_priv);
 int vlv_get_hpll_vco(struct drm_i915_private *dev_priv);
 int vlv_get_cck_clock(struct drm_i915_private *dev_priv,
