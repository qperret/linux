/*
 * Copyright 2000 VA Linux Systems, Inc., Sunnyvale, California.
 * All Rights Reserved.
 *
 * Permission is hereby granted, free of charge, to any person obtaining a
 * copy of this software and associated documentation files (the "Software"),
 * to deal in the Software without restriction, including without limitation
 * the rights to use, copy, modify, merge, publish, distribute, sublicense,
 * and/or sell copies of the Software, and to permit persons to whom the
 * Software is furnished to do so, subject to the following conditions:
 *
 * The above copyright notice and this permission notice (including the next
 * paragraph) shall be included in all copies or substantial portions of the
 * Software.
 *
 * THE SOFTWARE IS PROVIDED "AS IS", WITHOUT WARRANTY OF ANY KIND, EXPRESS OR
 * IMPLIED, INCLUDING BUT NOT LIMITED TO THE WARRANTIES OF MERCHANTABILITY,
 * FITNESS FOR A PARTICULAR PURPOSE AND NONINFRINGEMENT.  IN NO EVENT SHALL
 * VA LINUX SYSTEMS AND/OR ITS SUPPLIERS BE LIABLE FOR ANY CLAIM, DAMAGES OR
 * OTHER LIABILITY, WHETHER IN AN ACTION OF CONTRACT, TORT OR OTHERWISE,
 * ARISING FROM, OUT OF OR IN CONNECTION WITH THE SOFTWARE OR THE USE OR
 * OTHER DEALINGS IN THE SOFTWARE.
 */

#include <drm/drmP.h>
#include <drm/amdgpu_drm.h>
#include <drm/drm_gem.h>
#include "amdgpu_drv.h"

#include <drm/drm_pciids.h>
#include <linux/console.h>
#include <linux/module.h>
#include <linux/pm_runtime.h>
#include <linux/vga_switcheroo.h>
#include <drm/drm_probe_helper.h>

#include "amdgpu.h"
#include "amdgpu_irq.h"
#include "amdgpu_gem.h"

#include "amdgpu_amdkfd.h"

/*
 * KMS wrapper.
 * - 3.0.0 - initial driver
 * - 3.1.0 - allow reading more status registers (GRBM, SRBM, SDMA, CP)
 * - 3.2.0 - GFX8: Uses EOP_TC_WB_ACTION_EN, so UMDs don't have to do the same
 *           at the end of IBs.
 * - 3.3.0 - Add VM support for UVD on supported hardware.
 * - 3.4.0 - Add AMDGPU_INFO_NUM_EVICTIONS.
 * - 3.5.0 - Add support for new UVD_NO_OP register.
 * - 3.6.0 - kmd involves use CONTEXT_CONTROL in ring buffer.
 * - 3.7.0 - Add support for VCE clock list packet
 * - 3.8.0 - Add support raster config init in the kernel
 * - 3.9.0 - Add support for memory query info about VRAM and GTT.
 * - 3.10.0 - Add support for new fences ioctl, new gem ioctl flags
 * - 3.11.0 - Add support for sensor query info (clocks, temp, etc).
 * - 3.12.0 - Add query for double offchip LDS buffers
 * - 3.13.0 - Add PRT support
 * - 3.14.0 - Fix race in amdgpu_ctx_get_fence() and note new functionality
 * - 3.15.0 - Export more gpu info for gfx9
 * - 3.16.0 - Add reserved vmid support
 * - 3.17.0 - Add AMDGPU_NUM_VRAM_CPU_PAGE_FAULTS.
 * - 3.18.0 - Export gpu always on cu bitmap
 * - 3.19.0 - Add support for UVD MJPEG decode
 * - 3.20.0 - Add support for local BOs
 * - 3.21.0 - Add DRM_AMDGPU_FENCE_TO_HANDLE ioctl
 * - 3.22.0 - Add DRM_AMDGPU_SCHED ioctl
 * - 3.23.0 - Add query for VRAM lost counter
 * - 3.24.0 - Add high priority compute support for gfx9
 * - 3.25.0 - Add support for sensor query info (stable pstate sclk/mclk).
 * - 3.26.0 - GFX9: Process AMDGPU_IB_FLAG_TC_WB_NOT_INVALIDATE.
 * - 3.27.0 - Add new chunk to to AMDGPU_CS to enable BO_LIST creation.
 * - 3.28.0 - Add AMDGPU_CHUNK_ID_SCHEDULED_DEPENDENCIES
 * - 3.29.0 - Add AMDGPU_IB_FLAG_RESET_GDS_MAX_WAVE_ID
 * - 3.30.0 - Add AMDGPU_SCHED_OP_CONTEXT_PRIORITY_OVERRIDE.
<<<<<<< HEAD
 */
#define KMS_DRIVER_MAJOR	3
#define KMS_DRIVER_MINOR	30
=======
 * - 3.31.0 - Add support for per-flip tiling attribute changes with DC
 * - 3.32.0 - Add syncobj timeline support to AMDGPU_CS.
 */
#define KMS_DRIVER_MAJOR	3
#define KMS_DRIVER_MINOR	32
>>>>>>> 0ecfebd2
#define KMS_DRIVER_PATCHLEVEL	0

int amdgpu_vram_limit = 0;
int amdgpu_vis_vram_limit = 0;
int amdgpu_gart_size = -1; /* auto */
int amdgpu_gtt_size = -1; /* auto */
int amdgpu_moverate = -1; /* auto */
int amdgpu_benchmarking = 0;
int amdgpu_testing = 0;
int amdgpu_audio = -1;
int amdgpu_disp_priority = 0;
int amdgpu_hw_i2c = 0;
int amdgpu_pcie_gen2 = -1;
int amdgpu_msi = -1;
int amdgpu_lockup_timeout = 10000;
int amdgpu_dpm = -1;
int amdgpu_fw_load_type = -1;
int amdgpu_aspm = -1;
int amdgpu_runtime_pm = -1;
uint amdgpu_ip_block_mask = 0xffffffff;
int amdgpu_bapm = -1;
int amdgpu_deep_color = 0;
int amdgpu_vm_size = -1;
int amdgpu_vm_fragment_size = -1;
int amdgpu_vm_block_size = -1;
int amdgpu_vm_fault_stop = 0;
int amdgpu_vm_debug = 0;
int amdgpu_vram_page_split = 512;
int amdgpu_vm_update_mode = -1;
int amdgpu_exp_hw_support = 0;
int amdgpu_dc = -1;
int amdgpu_sched_jobs = 32;
int amdgpu_sched_hw_submission = 2;
uint amdgpu_pcie_gen_cap = 0;
uint amdgpu_pcie_lane_cap = 0;
uint amdgpu_cg_mask = 0xffffffff;
uint amdgpu_pg_mask = 0xffffffff;
uint amdgpu_sdma_phase_quantum = 32;
char *amdgpu_disable_cu = NULL;
char *amdgpu_virtual_display = NULL;
/* OverDrive(bit 14) disabled by default*/
uint amdgpu_pp_feature_mask = 0xffffbfff;
int amdgpu_ngg = 0;
int amdgpu_prim_buf_per_se = 0;
int amdgpu_pos_buf_per_se = 0;
int amdgpu_cntl_sb_buf_per_se = 0;
int amdgpu_param_buf_per_se = 0;
int amdgpu_job_hang_limit = 0;
int amdgpu_lbpw = -1;
int amdgpu_compute_multipipe = -1;
int amdgpu_gpu_recovery = -1; /* auto */
int amdgpu_emu_mode = 0;
uint amdgpu_smu_memory_pool_size = 0;
/* FBC (bit 0) disabled by default*/
uint amdgpu_dc_feature_mask = 0;

struct amdgpu_mgpu_info mgpu_info = {
	.mutex = __MUTEX_INITIALIZER(mgpu_info.mutex),
};
int amdgpu_ras_enable = -1;
uint amdgpu_ras_mask = 0xffffffff;

/**
 * DOC: vramlimit (int)
 * Restrict the total amount of VRAM in MiB for testing.  The default is 0 (Use full VRAM).
 */
MODULE_PARM_DESC(vramlimit, "Restrict VRAM for testing, in megabytes");
module_param_named(vramlimit, amdgpu_vram_limit, int, 0600);

/**
 * DOC: vis_vramlimit (int)
 * Restrict the amount of CPU visible VRAM in MiB for testing.  The default is 0 (Use full CPU visible VRAM).
 */
MODULE_PARM_DESC(vis_vramlimit, "Restrict visible VRAM for testing, in megabytes");
module_param_named(vis_vramlimit, amdgpu_vis_vram_limit, int, 0444);

/**
 * DOC: gartsize (uint)
 * Restrict the size of GART in Mib (32, 64, etc.) for testing. The default is -1 (The size depends on asic).
 */
MODULE_PARM_DESC(gartsize, "Size of GART to setup in megabytes (32, 64, etc., -1=auto)");
module_param_named(gartsize, amdgpu_gart_size, uint, 0600);

/**
 * DOC: gttsize (int)
 * Restrict the size of GTT domain in MiB for testing. The default is -1 (It's VRAM size if 3GB < VRAM < 3/4 RAM,
 * otherwise 3/4 RAM size).
 */
MODULE_PARM_DESC(gttsize, "Size of the GTT domain in megabytes (-1 = auto)");
module_param_named(gttsize, amdgpu_gtt_size, int, 0600);

/**
 * DOC: moverate (int)
 * Set maximum buffer migration rate in MB/s. The default is -1 (8 MB/s).
 */
MODULE_PARM_DESC(moverate, "Maximum buffer migration rate in MB/s. (32, 64, etc., -1=auto, 0=1=disabled)");
module_param_named(moverate, amdgpu_moverate, int, 0600);

/**
 * DOC: benchmark (int)
 * Run benchmarks. The default is 0 (Skip benchmarks).
 */
MODULE_PARM_DESC(benchmark, "Run benchmark");
module_param_named(benchmark, amdgpu_benchmarking, int, 0444);

/**
 * DOC: test (int)
 * Test BO GTT->VRAM and VRAM->GTT GPU copies. The default is 0 (Skip test, only set 1 to run test).
 */
MODULE_PARM_DESC(test, "Run tests");
module_param_named(test, amdgpu_testing, int, 0444);

/**
 * DOC: audio (int)
 * Set HDMI/DPAudio. Only affects non-DC display handling. The default is -1 (Enabled), set 0 to disabled it.
 */
MODULE_PARM_DESC(audio, "Audio enable (-1 = auto, 0 = disable, 1 = enable)");
module_param_named(audio, amdgpu_audio, int, 0444);

/**
 * DOC: disp_priority (int)
 * Set display Priority (1 = normal, 2 = high). Only affects non-DC display handling. The default is 0 (auto).
 */
MODULE_PARM_DESC(disp_priority, "Display Priority (0 = auto, 1 = normal, 2 = high)");
module_param_named(disp_priority, amdgpu_disp_priority, int, 0444);

/**
 * DOC: hw_i2c (int)
 * To enable hw i2c engine. Only affects non-DC display handling. The default is 0 (Disabled).
 */
MODULE_PARM_DESC(hw_i2c, "hw i2c engine enable (0 = disable)");
module_param_named(hw_i2c, amdgpu_hw_i2c, int, 0444);

/**
 * DOC: pcie_gen2 (int)
 * To disable PCIE Gen2/3 mode (0 = disable, 1 = enable). The default is -1 (auto, enabled).
 */
MODULE_PARM_DESC(pcie_gen2, "PCIE Gen2 mode (-1 = auto, 0 = disable, 1 = enable)");
module_param_named(pcie_gen2, amdgpu_pcie_gen2, int, 0444);

/**
 * DOC: msi (int)
 * To disable Message Signaled Interrupts (MSI) functionality (1 = enable, 0 = disable). The default is -1 (auto, enabled).
 */
MODULE_PARM_DESC(msi, "MSI support (1 = enable, 0 = disable, -1 = auto)");
module_param_named(msi, amdgpu_msi, int, 0444);

/**
 * DOC: lockup_timeout (int)
 * Set GPU scheduler timeout value in ms. Value 0 is invalidated, will be adjusted to 10000.
 * Negative values mean 'infinite timeout' (MAX_JIFFY_OFFSET). The default is 10000.
 */
MODULE_PARM_DESC(lockup_timeout, "GPU lockup timeout in ms > 0 (default 10000)");
module_param_named(lockup_timeout, amdgpu_lockup_timeout, int, 0444);

/**
 * DOC: dpm (int)
 * Override for dynamic power management setting (1 = enable, 0 = disable). The default is -1 (auto).
 */
MODULE_PARM_DESC(dpm, "DPM support (1 = enable, 0 = disable, -1 = auto)");
module_param_named(dpm, amdgpu_dpm, int, 0444);

/**
 * DOC: fw_load_type (int)
 * Set different firmware loading type for debugging (0 = direct, 1 = SMU, 2 = PSP). The default is -1 (auto).
 */
MODULE_PARM_DESC(fw_load_type, "firmware loading type (0 = direct, 1 = SMU, 2 = PSP, -1 = auto)");
module_param_named(fw_load_type, amdgpu_fw_load_type, int, 0444);

/**
 * DOC: aspm (int)
 * To disable ASPM (1 = enable, 0 = disable). The default is -1 (auto, enabled).
 */
MODULE_PARM_DESC(aspm, "ASPM support (1 = enable, 0 = disable, -1 = auto)");
module_param_named(aspm, amdgpu_aspm, int, 0444);

/**
 * DOC: runpm (int)
 * Override for runtime power management control for dGPUs in PX/HG laptops. The amdgpu driver can dynamically power down
 * the dGPU on PX/HG laptops when it is idle. The default is -1 (auto enable). Setting the value to 0 disables this functionality.
 */
MODULE_PARM_DESC(runpm, "PX runtime pm (1 = force enable, 0 = disable, -1 = PX only default)");
module_param_named(runpm, amdgpu_runtime_pm, int, 0444);

/**
 * DOC: ip_block_mask (uint)
 * Override what IP blocks are enabled on the GPU. Each GPU is a collection of IP blocks (gfx, display, video, etc.).
 * Use this parameter to disable specific blocks. Note that the IP blocks do not have a fixed index. Some asics may not have
 * some IPs or may include multiple instances of an IP so the ordering various from asic to asic. See the driver output in
 * the kernel log for the list of IPs on the asic. The default is 0xffffffff (enable all blocks on a device).
 */
MODULE_PARM_DESC(ip_block_mask, "IP Block Mask (all blocks enabled (default))");
module_param_named(ip_block_mask, amdgpu_ip_block_mask, uint, 0444);

/**
 * DOC: bapm (int)
 * Bidirectional Application Power Management (BAPM) used to dynamically share TDP between CPU and GPU. Set value 0 to disable it.
 * The default -1 (auto, enabled)
 */
MODULE_PARM_DESC(bapm, "BAPM support (1 = enable, 0 = disable, -1 = auto)");
module_param_named(bapm, amdgpu_bapm, int, 0444);

/**
 * DOC: deep_color (int)
 * Set 1 to enable Deep Color support. Only affects non-DC display handling. The default is 0 (disabled).
 */
MODULE_PARM_DESC(deep_color, "Deep Color support (1 = enable, 0 = disable (default))");
module_param_named(deep_color, amdgpu_deep_color, int, 0444);

/**
 * DOC: vm_size (int)
 * Override the size of the GPU's per client virtual address space in GiB.  The default is -1 (automatic for each asic).
 */
MODULE_PARM_DESC(vm_size, "VM address space size in gigabytes (default 64GB)");
module_param_named(vm_size, amdgpu_vm_size, int, 0444);

/**
 * DOC: vm_fragment_size (int)
 * Override VM fragment size in bits (4, 5, etc. 4 = 64K, 9 = 2M). The default is -1 (automatic for each asic).
 */
MODULE_PARM_DESC(vm_fragment_size, "VM fragment size in bits (4, 5, etc. 4 = 64K (default), Max 9 = 2M)");
module_param_named(vm_fragment_size, amdgpu_vm_fragment_size, int, 0444);

/**
 * DOC: vm_block_size (int)
 * Override VM page table size in bits (default depending on vm_size and hw setup). The default is -1 (automatic for each asic).
 */
MODULE_PARM_DESC(vm_block_size, "VM page table size in bits (default depending on vm_size)");
module_param_named(vm_block_size, amdgpu_vm_block_size, int, 0444);

/**
 * DOC: vm_fault_stop (int)
 * Stop on VM fault for debugging (0 = never, 1 = print first, 2 = always). The default is 0 (No stop).
 */
MODULE_PARM_DESC(vm_fault_stop, "Stop on VM fault (0 = never (default), 1 = print first, 2 = always)");
module_param_named(vm_fault_stop, amdgpu_vm_fault_stop, int, 0444);

/**
 * DOC: vm_debug (int)
 * Debug VM handling (0 = disabled, 1 = enabled). The default is 0 (Disabled).
 */
MODULE_PARM_DESC(vm_debug, "Debug VM handling (0 = disabled (default), 1 = enabled)");
module_param_named(vm_debug, amdgpu_vm_debug, int, 0644);

/**
 * DOC: vm_update_mode (int)
 * Override VM update mode. VM updated by using CPU (0 = never, 1 = Graphics only, 2 = Compute only, 3 = Both). The default
 * is -1 (Only in large BAR(LB) systems Compute VM tables will be updated by CPU, otherwise 0, never).
 */
MODULE_PARM_DESC(vm_update_mode, "VM update using CPU (0 = never (default except for large BAR(LB)), 1 = Graphics only, 2 = Compute only (default for LB), 3 = Both");
module_param_named(vm_update_mode, amdgpu_vm_update_mode, int, 0444);

/**
 * DOC: vram_page_split (int)
 * Override the number of pages after we split VRAM allocations (default 512, -1 = disable). The default is 512.
 */
MODULE_PARM_DESC(vram_page_split, "Number of pages after we split VRAM allocations (default 512, -1 = disable)");
module_param_named(vram_page_split, amdgpu_vram_page_split, int, 0444);

/**
 * DOC: exp_hw_support (int)
 * Enable experimental hw support (1 = enable). The default is 0 (disabled).
 */
MODULE_PARM_DESC(exp_hw_support, "experimental hw support (1 = enable, 0 = disable (default))");
module_param_named(exp_hw_support, amdgpu_exp_hw_support, int, 0444);

/**
 * DOC: dc (int)
 * Disable/Enable Display Core driver for debugging (1 = enable, 0 = disable). The default is -1 (automatic for each asic).
 */
MODULE_PARM_DESC(dc, "Display Core driver (1 = enable, 0 = disable, -1 = auto (default))");
module_param_named(dc, amdgpu_dc, int, 0444);

/**
 * DOC: sched_jobs (int)
 * Override the max number of jobs supported in the sw queue. The default is 32.
 */
MODULE_PARM_DESC(sched_jobs, "the max number of jobs supported in the sw queue (default 32)");
module_param_named(sched_jobs, amdgpu_sched_jobs, int, 0444);

/**
 * DOC: sched_hw_submission (int)
 * Override the max number of HW submissions. The default is 2.
 */
MODULE_PARM_DESC(sched_hw_submission, "the max number of HW submissions (default 2)");
module_param_named(sched_hw_submission, amdgpu_sched_hw_submission, int, 0444);

/**
 * DOC: ppfeaturemask (uint)
 * Override power features enabled. See enum PP_FEATURE_MASK in drivers/gpu/drm/amd/include/amd_shared.h.
 * The default is the current set of stable power features.
 */
MODULE_PARM_DESC(ppfeaturemask, "all power features enabled (default))");
module_param_named(ppfeaturemask, amdgpu_pp_feature_mask, uint, 0444);

/**
 * DOC: pcie_gen_cap (uint)
 * Override PCIE gen speed capabilities. See the CAIL flags in drivers/gpu/drm/amd/include/amd_pcie.h.
 * The default is 0 (automatic for each asic).
 */
MODULE_PARM_DESC(pcie_gen_cap, "PCIE Gen Caps (0: autodetect (default))");
module_param_named(pcie_gen_cap, amdgpu_pcie_gen_cap, uint, 0444);

/**
 * DOC: pcie_lane_cap (uint)
 * Override PCIE lanes capabilities. See the CAIL flags in drivers/gpu/drm/amd/include/amd_pcie.h.
 * The default is 0 (automatic for each asic).
 */
MODULE_PARM_DESC(pcie_lane_cap, "PCIE Lane Caps (0: autodetect (default))");
module_param_named(pcie_lane_cap, amdgpu_pcie_lane_cap, uint, 0444);

/**
 * DOC: cg_mask (uint)
 * Override Clockgating features enabled on GPU (0 = disable clock gating). See the AMD_CG_SUPPORT flags in
 * drivers/gpu/drm/amd/include/amd_shared.h. The default is 0xffffffff (all enabled).
 */
MODULE_PARM_DESC(cg_mask, "Clockgating flags mask (0 = disable clock gating)");
module_param_named(cg_mask, amdgpu_cg_mask, uint, 0444);

/**
 * DOC: pg_mask (uint)
 * Override Powergating features enabled on GPU (0 = disable power gating). See the AMD_PG_SUPPORT flags in
 * drivers/gpu/drm/amd/include/amd_shared.h. The default is 0xffffffff (all enabled).
 */
MODULE_PARM_DESC(pg_mask, "Powergating flags mask (0 = disable power gating)");
module_param_named(pg_mask, amdgpu_pg_mask, uint, 0444);

/**
 * DOC: sdma_phase_quantum (uint)
 * Override SDMA context switch phase quantum (x 1K GPU clock cycles, 0 = no change). The default is 32.
 */
MODULE_PARM_DESC(sdma_phase_quantum, "SDMA context switch phase quantum (x 1K GPU clock cycles, 0 = no change (default 32))");
module_param_named(sdma_phase_quantum, amdgpu_sdma_phase_quantum, uint, 0444);

/**
 * DOC: disable_cu (charp)
 * Set to disable CUs (It's set like se.sh.cu,...). The default is NULL.
 */
MODULE_PARM_DESC(disable_cu, "Disable CUs (se.sh.cu,...)");
module_param_named(disable_cu, amdgpu_disable_cu, charp, 0444);

/**
 * DOC: virtual_display (charp)
 * Set to enable virtual display feature. This feature provides a virtual display hardware on headless boards
 * or in virtualized environments. It will be set like xxxx:xx:xx.x,x;xxxx:xx:xx.x,x. It's the pci address of
 * the device, plus the number of crtcs to expose. E.g., 0000:26:00.0,4 would enable 4 virtual crtcs on the pci
 * device at 26:00.0. The default is NULL.
 */
MODULE_PARM_DESC(virtual_display,
		 "Enable virtual display feature (the virtual_display will be set like xxxx:xx:xx.x,x;xxxx:xx:xx.x,x)");
module_param_named(virtual_display, amdgpu_virtual_display, charp, 0444);

/**
 * DOC: ngg (int)
 * Set to enable Next Generation Graphics (1 = enable). The default is 0 (disabled).
 */
MODULE_PARM_DESC(ngg, "Next Generation Graphics (1 = enable, 0 = disable(default depending on gfx))");
module_param_named(ngg, amdgpu_ngg, int, 0444);

/**
 * DOC: prim_buf_per_se (int)
 * Override the size of Primitive Buffer per Shader Engine in Byte. The default is 0 (depending on gfx).
 */
MODULE_PARM_DESC(prim_buf_per_se, "the size of Primitive Buffer per Shader Engine (default depending on gfx)");
module_param_named(prim_buf_per_se, amdgpu_prim_buf_per_se, int, 0444);

/**
 * DOC: pos_buf_per_se (int)
 * Override the size of Position Buffer per Shader Engine in Byte. The default is 0 (depending on gfx).
 */
MODULE_PARM_DESC(pos_buf_per_se, "the size of Position Buffer per Shader Engine (default depending on gfx)");
module_param_named(pos_buf_per_se, amdgpu_pos_buf_per_se, int, 0444);

/**
 * DOC: cntl_sb_buf_per_se (int)
 * Override the size of Control Sideband per Shader Engine in Byte. The default is 0 (depending on gfx).
 */
MODULE_PARM_DESC(cntl_sb_buf_per_se, "the size of Control Sideband per Shader Engine (default depending on gfx)");
module_param_named(cntl_sb_buf_per_se, amdgpu_cntl_sb_buf_per_se, int, 0444);

/**
 * DOC: param_buf_per_se (int)
 * Override the size of Off-Chip Parameter Cache per Shader Engine in Byte.
 * The default is 0 (depending on gfx).
 */
MODULE_PARM_DESC(param_buf_per_se, "the size of Off-Chip Parameter Cache per Shader Engine (default depending on gfx)");
module_param_named(param_buf_per_se, amdgpu_param_buf_per_se, int, 0444);

/**
 * DOC: job_hang_limit (int)
 * Set how much time allow a job hang and not drop it. The default is 0.
 */
MODULE_PARM_DESC(job_hang_limit, "how much time allow a job hang and not drop it (default 0)");
module_param_named(job_hang_limit, amdgpu_job_hang_limit, int ,0444);

/**
 * DOC: lbpw (int)
 * Override Load Balancing Per Watt (LBPW) support (1 = enable, 0 = disable). The default is -1 (auto, enabled).
 */
MODULE_PARM_DESC(lbpw, "Load Balancing Per Watt (LBPW) support (1 = enable, 0 = disable, -1 = auto)");
module_param_named(lbpw, amdgpu_lbpw, int, 0444);

MODULE_PARM_DESC(compute_multipipe, "Force compute queues to be spread across pipes (1 = enable, 0 = disable, -1 = auto)");
module_param_named(compute_multipipe, amdgpu_compute_multipipe, int, 0444);

/**
 * DOC: gpu_recovery (int)
 * Set to enable GPU recovery mechanism (1 = enable, 0 = disable). The default is -1 (auto, disabled except SRIOV).
 */
MODULE_PARM_DESC(gpu_recovery, "Enable GPU recovery mechanism, (1 = enable, 0 = disable, -1 = auto)");
module_param_named(gpu_recovery, amdgpu_gpu_recovery, int, 0444);

/**
 * DOC: emu_mode (int)
 * Set value 1 to enable emulation mode. This is only needed when running on an emulator. The default is 0 (disabled).
 */
MODULE_PARM_DESC(emu_mode, "Emulation mode, (1 = enable, 0 = disable)");
module_param_named(emu_mode, amdgpu_emu_mode, int, 0444);

/**
 * DOC: ras_enable (int)
 * Enable RAS features on the GPU (0 = disable, 1 = enable, -1 = auto (default))
 */
MODULE_PARM_DESC(ras_enable, "Enable RAS features on the GPU (0 = disable, 1 = enable, -1 = auto (default))");
module_param_named(ras_enable, amdgpu_ras_enable, int, 0444);

/**
 * DOC: ras_mask (uint)
 * Mask of RAS features to enable (default 0xffffffff), only valid when ras_enable == 1
 * See the flags in drivers/gpu/drm/amd/amdgpu/amdgpu_ras.h
 */
MODULE_PARM_DESC(ras_mask, "Mask of RAS features to enable (default 0xffffffff), only valid when ras_enable == 1");
module_param_named(ras_mask, amdgpu_ras_mask, uint, 0444);

/**
 * DOC: si_support (int)
 * Set SI support driver. This parameter works after set config CONFIG_DRM_AMDGPU_SI. For SI asic, when radeon driver is enabled,
 * set value 0 to use radeon driver, while set value 1 to use amdgpu driver. The default is using radeon driver when it available,
 * otherwise using amdgpu driver.
 */
#ifdef CONFIG_DRM_AMDGPU_SI

#if defined(CONFIG_DRM_RADEON) || defined(CONFIG_DRM_RADEON_MODULE)
int amdgpu_si_support = 0;
MODULE_PARM_DESC(si_support, "SI support (1 = enabled, 0 = disabled (default))");
#else
int amdgpu_si_support = 1;
MODULE_PARM_DESC(si_support, "SI support (1 = enabled (default), 0 = disabled)");
#endif

module_param_named(si_support, amdgpu_si_support, int, 0444);
#endif

/**
 * DOC: cik_support (int)
 * Set CIK support driver. This parameter works after set config CONFIG_DRM_AMDGPU_CIK. For CIK asic, when radeon driver is enabled,
 * set value 0 to use radeon driver, while set value 1 to use amdgpu driver. The default is using radeon driver when it available,
 * otherwise using amdgpu driver.
 */
#ifdef CONFIG_DRM_AMDGPU_CIK

#if defined(CONFIG_DRM_RADEON) || defined(CONFIG_DRM_RADEON_MODULE)
int amdgpu_cik_support = 0;
MODULE_PARM_DESC(cik_support, "CIK support (1 = enabled, 0 = disabled (default))");
#else
int amdgpu_cik_support = 1;
MODULE_PARM_DESC(cik_support, "CIK support (1 = enabled (default), 0 = disabled)");
#endif

module_param_named(cik_support, amdgpu_cik_support, int, 0444);
#endif

/**
 * DOC: smu_memory_pool_size (uint)
 * It is used to reserve gtt for smu debug usage, setting value 0 to disable it. The actual size is value * 256MiB.
 * E.g. 0x1 = 256Mbyte, 0x2 = 512Mbyte, 0x4 = 1 Gbyte, 0x8 = 2GByte. The default is 0 (disabled).
 */
MODULE_PARM_DESC(smu_memory_pool_size,
	"reserve gtt for smu debug usage, 0 = disable,"
		"0x1 = 256Mbyte, 0x2 = 512Mbyte, 0x4 = 1 Gbyte, 0x8 = 2GByte");
module_param_named(smu_memory_pool_size, amdgpu_smu_memory_pool_size, uint, 0444);

#ifdef CONFIG_HSA_AMD
/**
 * DOC: sched_policy (int)
 * Set scheduling policy. Default is HWS(hardware scheduling) with over-subscription.
 * Setting 1 disables over-subscription. Setting 2 disables HWS and statically
 * assigns queues to HQDs.
 */
int sched_policy = KFD_SCHED_POLICY_HWS;
module_param(sched_policy, int, 0444);
MODULE_PARM_DESC(sched_policy,
	"Scheduling policy (0 = HWS (Default), 1 = HWS without over-subscription, 2 = Non-HWS (Used for debugging only)");

/**
 * DOC: hws_max_conc_proc (int)
 * Maximum number of processes that HWS can schedule concurrently. The maximum is the
 * number of VMIDs assigned to the HWS, which is also the default.
 */
int hws_max_conc_proc = 8;
module_param(hws_max_conc_proc, int, 0444);
MODULE_PARM_DESC(hws_max_conc_proc,
	"Max # processes HWS can execute concurrently when sched_policy=0 (0 = no concurrency, #VMIDs for KFD = Maximum(default))");

/**
 * DOC: cwsr_enable (int)
 * CWSR(compute wave store and resume) allows the GPU to preempt shader execution in
 * the middle of a compute wave. Default is 1 to enable this feature. Setting 0
 * disables it.
 */
int cwsr_enable = 1;
module_param(cwsr_enable, int, 0444);
MODULE_PARM_DESC(cwsr_enable, "CWSR enable (0 = Off, 1 = On (Default))");

/**
 * DOC: max_num_of_queues_per_device (int)
 * Maximum number of queues per device. Valid setting is between 1 and 4096. Default
 * is 4096.
 */
int max_num_of_queues_per_device = KFD_MAX_NUM_OF_QUEUES_PER_DEVICE_DEFAULT;
module_param(max_num_of_queues_per_device, int, 0444);
MODULE_PARM_DESC(max_num_of_queues_per_device,
	"Maximum number of supported queues per device (1 = Minimum, 4096 = default)");

/**
 * DOC: send_sigterm (int)
 * Send sigterm to HSA process on unhandled exceptions. Default is not to send sigterm
 * but just print errors on dmesg. Setting 1 enables sending sigterm.
 */
int send_sigterm;
module_param(send_sigterm, int, 0444);
MODULE_PARM_DESC(send_sigterm,
	"Send sigterm to HSA process on unhandled exception (0 = disable, 1 = enable)");

/**
 * DOC: debug_largebar (int)
 * Set debug_largebar as 1 to enable simulating large-bar capability on non-large bar
 * system. This limits the VRAM size reported to ROCm applications to the visible
 * size, usually 256MB.
 * Default value is 0, diabled.
 */
int debug_largebar;
module_param(debug_largebar, int, 0444);
MODULE_PARM_DESC(debug_largebar,
	"Debug large-bar flag used to simulate large-bar capability on non-large bar machine (0 = disable, 1 = enable)");

/**
 * DOC: ignore_crat (int)
 * Ignore CRAT table during KFD initialization. By default, KFD uses the ACPI CRAT
 * table to get information about AMD APUs. This option can serve as a workaround on
 * systems with a broken CRAT table.
 */
int ignore_crat;
module_param(ignore_crat, int, 0444);
MODULE_PARM_DESC(ignore_crat,
	"Ignore CRAT table during KFD initialization (0 = use CRAT (default), 1 = ignore CRAT)");

/**
 * DOC: noretry (int)
 * This parameter sets sh_mem_config.retry_disable. Default value, 0, enables retry.
 * Setting 1 disables retry.
 * Retry is needed for recoverable page faults.
 */
int noretry;
module_param(noretry, int, 0644);
MODULE_PARM_DESC(noretry,
	"Set sh_mem_config.retry_disable on Vega10 (0 = retry enabled (default), 1 = retry disabled)");

/**
 * DOC: halt_if_hws_hang (int)
 * Halt if HWS hang is detected. Default value, 0, disables the halt on hang.
 * Setting 1 enables halt on hang.
 */
int halt_if_hws_hang;
module_param(halt_if_hws_hang, int, 0644);
MODULE_PARM_DESC(halt_if_hws_hang, "Halt if HWS hang is detected (0 = off (default), 1 = on)");
#endif

/**
 * DOC: dcfeaturemask (uint)
 * Override display features enabled. See enum DC_FEATURE_MASK in drivers/gpu/drm/amd/include/amd_shared.h.
 * The default is the current set of stable display features.
 */
MODULE_PARM_DESC(dcfeaturemask, "all stable DC features enabled (default))");
module_param_named(dcfeaturemask, amdgpu_dc_feature_mask, uint, 0444);

static const struct pci_device_id pciidlist[] = {
#ifdef  CONFIG_DRM_AMDGPU_SI
	{0x1002, 0x6780, PCI_ANY_ID, PCI_ANY_ID, 0, 0, CHIP_TAHITI},
	{0x1002, 0x6784, PCI_ANY_ID, PCI_ANY_ID, 0, 0, CHIP_TAHITI},
	{0x1002, 0x6788, PCI_ANY_ID, PCI_ANY_ID, 0, 0, CHIP_TAHITI},
	{0x1002, 0x678A, PCI_ANY_ID, PCI_ANY_ID, 0, 0, CHIP_TAHITI},
	{0x1002, 0x6790, PCI_ANY_ID, PCI_ANY_ID, 0, 0, CHIP_TAHITI},
	{0x1002, 0x6791, PCI_ANY_ID, PCI_ANY_ID, 0, 0, CHIP_TAHITI},
	{0x1002, 0x6792, PCI_ANY_ID, PCI_ANY_ID, 0, 0, CHIP_TAHITI},
	{0x1002, 0x6798, PCI_ANY_ID, PCI_ANY_ID, 0, 0, CHIP_TAHITI},
	{0x1002, 0x6799, PCI_ANY_ID, PCI_ANY_ID, 0, 0, CHIP_TAHITI},
	{0x1002, 0x679A, PCI_ANY_ID, PCI_ANY_ID, 0, 0, CHIP_TAHITI},
	{0x1002, 0x679B, PCI_ANY_ID, PCI_ANY_ID, 0, 0, CHIP_TAHITI},
	{0x1002, 0x679E, PCI_ANY_ID, PCI_ANY_ID, 0, 0, CHIP_TAHITI},
	{0x1002, 0x679F, PCI_ANY_ID, PCI_ANY_ID, 0, 0, CHIP_TAHITI},
	{0x1002, 0x6800, PCI_ANY_ID, PCI_ANY_ID, 0, 0, CHIP_PITCAIRN|AMD_IS_MOBILITY},
	{0x1002, 0x6801, PCI_ANY_ID, PCI_ANY_ID, 0, 0, CHIP_PITCAIRN|AMD_IS_MOBILITY},
	{0x1002, 0x6802, PCI_ANY_ID, PCI_ANY_ID, 0, 0, CHIP_PITCAIRN|AMD_IS_MOBILITY},
	{0x1002, 0x6806, PCI_ANY_ID, PCI_ANY_ID, 0, 0, CHIP_PITCAIRN},
	{0x1002, 0x6808, PCI_ANY_ID, PCI_ANY_ID, 0, 0, CHIP_PITCAIRN},
	{0x1002, 0x6809, PCI_ANY_ID, PCI_ANY_ID, 0, 0, CHIP_PITCAIRN},
	{0x1002, 0x6810, PCI_ANY_ID, PCI_ANY_ID, 0, 0, CHIP_PITCAIRN},
	{0x1002, 0x6811, PCI_ANY_ID, PCI_ANY_ID, 0, 0, CHIP_PITCAIRN},
	{0x1002, 0x6816, PCI_ANY_ID, PCI_ANY_ID, 0, 0, CHIP_PITCAIRN},
	{0x1002, 0x6817, PCI_ANY_ID, PCI_ANY_ID, 0, 0, CHIP_PITCAIRN},
	{0x1002, 0x6818, PCI_ANY_ID, PCI_ANY_ID, 0, 0, CHIP_PITCAIRN},
	{0x1002, 0x6819, PCI_ANY_ID, PCI_ANY_ID, 0, 0, CHIP_PITCAIRN},
	{0x1002, 0x6600, PCI_ANY_ID, PCI_ANY_ID, 0, 0, CHIP_OLAND|AMD_IS_MOBILITY},
	{0x1002, 0x6601, PCI_ANY_ID, PCI_ANY_ID, 0, 0, CHIP_OLAND|AMD_IS_MOBILITY},
	{0x1002, 0x6602, PCI_ANY_ID, PCI_ANY_ID, 0, 0, CHIP_OLAND|AMD_IS_MOBILITY},
	{0x1002, 0x6603, PCI_ANY_ID, PCI_ANY_ID, 0, 0, CHIP_OLAND|AMD_IS_MOBILITY},
	{0x1002, 0x6604, PCI_ANY_ID, PCI_ANY_ID, 0, 0, CHIP_OLAND|AMD_IS_MOBILITY},
	{0x1002, 0x6605, PCI_ANY_ID, PCI_ANY_ID, 0, 0, CHIP_OLAND|AMD_IS_MOBILITY},
	{0x1002, 0x6606, PCI_ANY_ID, PCI_ANY_ID, 0, 0, CHIP_OLAND|AMD_IS_MOBILITY},
	{0x1002, 0x6607, PCI_ANY_ID, PCI_ANY_ID, 0, 0, CHIP_OLAND|AMD_IS_MOBILITY},
	{0x1002, 0x6608, PCI_ANY_ID, PCI_ANY_ID, 0, 0, CHIP_OLAND},
	{0x1002, 0x6610, PCI_ANY_ID, PCI_ANY_ID, 0, 0, CHIP_OLAND},
	{0x1002, 0x6611, PCI_ANY_ID, PCI_ANY_ID, 0, 0, CHIP_OLAND},
	{0x1002, 0x6613, PCI_ANY_ID, PCI_ANY_ID, 0, 0, CHIP_OLAND},
	{0x1002, 0x6617, PCI_ANY_ID, PCI_ANY_ID, 0, 0, CHIP_OLAND|AMD_IS_MOBILITY},
	{0x1002, 0x6620, PCI_ANY_ID, PCI_ANY_ID, 0, 0, CHIP_OLAND|AMD_IS_MOBILITY},
	{0x1002, 0x6621, PCI_ANY_ID, PCI_ANY_ID, 0, 0, CHIP_OLAND|AMD_IS_MOBILITY},
	{0x1002, 0x6623, PCI_ANY_ID, PCI_ANY_ID, 0, 0, CHIP_OLAND|AMD_IS_MOBILITY},
	{0x1002, 0x6631, PCI_ANY_ID, PCI_ANY_ID, 0, 0, CHIP_OLAND},
	{0x1002, 0x6820, PCI_ANY_ID, PCI_ANY_ID, 0, 0, CHIP_VERDE|AMD_IS_MOBILITY},
	{0x1002, 0x6821, PCI_ANY_ID, PCI_ANY_ID, 0, 0, CHIP_VERDE|AMD_IS_MOBILITY},
	{0x1002, 0x6822, PCI_ANY_ID, PCI_ANY_ID, 0, 0, CHIP_VERDE|AMD_IS_MOBILITY},
	{0x1002, 0x6823, PCI_ANY_ID, PCI_ANY_ID, 0, 0, CHIP_VERDE|AMD_IS_MOBILITY},
	{0x1002, 0x6824, PCI_ANY_ID, PCI_ANY_ID, 0, 0, CHIP_VERDE|AMD_IS_MOBILITY},
	{0x1002, 0x6825, PCI_ANY_ID, PCI_ANY_ID, 0, 0, CHIP_VERDE|AMD_IS_MOBILITY},
	{0x1002, 0x6826, PCI_ANY_ID, PCI_ANY_ID, 0, 0, CHIP_VERDE|AMD_IS_MOBILITY},
	{0x1002, 0x6827, PCI_ANY_ID, PCI_ANY_ID, 0, 0, CHIP_VERDE|AMD_IS_MOBILITY},
	{0x1002, 0x6828, PCI_ANY_ID, PCI_ANY_ID, 0, 0, CHIP_VERDE},
	{0x1002, 0x6829, PCI_ANY_ID, PCI_ANY_ID, 0, 0, CHIP_VERDE},
	{0x1002, 0x682A, PCI_ANY_ID, PCI_ANY_ID, 0, 0, CHIP_VERDE|AMD_IS_MOBILITY},
	{0x1002, 0x682B, PCI_ANY_ID, PCI_ANY_ID, 0, 0, CHIP_VERDE|AMD_IS_MOBILITY},
	{0x1002, 0x682C, PCI_ANY_ID, PCI_ANY_ID, 0, 0, CHIP_VERDE},
	{0x1002, 0x682D, PCI_ANY_ID, PCI_ANY_ID, 0, 0, CHIP_VERDE|AMD_IS_MOBILITY},
	{0x1002, 0x682F, PCI_ANY_ID, PCI_ANY_ID, 0, 0, CHIP_VERDE|AMD_IS_MOBILITY},
	{0x1002, 0x6830, PCI_ANY_ID, PCI_ANY_ID, 0, 0, CHIP_VERDE|AMD_IS_MOBILITY},
	{0x1002, 0x6831, PCI_ANY_ID, PCI_ANY_ID, 0, 0, CHIP_VERDE|AMD_IS_MOBILITY},
	{0x1002, 0x6835, PCI_ANY_ID, PCI_ANY_ID, 0, 0, CHIP_VERDE},
	{0x1002, 0x6837, PCI_ANY_ID, PCI_ANY_ID, 0, 0, CHIP_VERDE},
	{0x1002, 0x6838, PCI_ANY_ID, PCI_ANY_ID, 0, 0, CHIP_VERDE},
	{0x1002, 0x6839, PCI_ANY_ID, PCI_ANY_ID, 0, 0, CHIP_VERDE},
	{0x1002, 0x683B, PCI_ANY_ID, PCI_ANY_ID, 0, 0, CHIP_VERDE},
	{0x1002, 0x683D, PCI_ANY_ID, PCI_ANY_ID, 0, 0, CHIP_VERDE},
	{0x1002, 0x683F, PCI_ANY_ID, PCI_ANY_ID, 0, 0, CHIP_VERDE},
	{0x1002, 0x6660, PCI_ANY_ID, PCI_ANY_ID, 0, 0, CHIP_HAINAN|AMD_IS_MOBILITY},
	{0x1002, 0x6663, PCI_ANY_ID, PCI_ANY_ID, 0, 0, CHIP_HAINAN|AMD_IS_MOBILITY},
	{0x1002, 0x6664, PCI_ANY_ID, PCI_ANY_ID, 0, 0, CHIP_HAINAN|AMD_IS_MOBILITY},
	{0x1002, 0x6665, PCI_ANY_ID, PCI_ANY_ID, 0, 0, CHIP_HAINAN|AMD_IS_MOBILITY},
	{0x1002, 0x6667, PCI_ANY_ID, PCI_ANY_ID, 0, 0, CHIP_HAINAN|AMD_IS_MOBILITY},
	{0x1002, 0x666F, PCI_ANY_ID, PCI_ANY_ID, 0, 0, CHIP_HAINAN|AMD_IS_MOBILITY},
#endif
#ifdef CONFIG_DRM_AMDGPU_CIK
	/* Kaveri */
	{0x1002, 0x1304, PCI_ANY_ID, PCI_ANY_ID, 0, 0, CHIP_KAVERI|AMD_IS_MOBILITY|AMD_IS_APU},
	{0x1002, 0x1305, PCI_ANY_ID, PCI_ANY_ID, 0, 0, CHIP_KAVERI|AMD_IS_APU},
	{0x1002, 0x1306, PCI_ANY_ID, PCI_ANY_ID, 0, 0, CHIP_KAVERI|AMD_IS_MOBILITY|AMD_IS_APU},
	{0x1002, 0x1307, PCI_ANY_ID, PCI_ANY_ID, 0, 0, CHIP_KAVERI|AMD_IS_APU},
	{0x1002, 0x1309, PCI_ANY_ID, PCI_ANY_ID, 0, 0, CHIP_KAVERI|AMD_IS_MOBILITY|AMD_IS_APU},
	{0x1002, 0x130A, PCI_ANY_ID, PCI_ANY_ID, 0, 0, CHIP_KAVERI|AMD_IS_MOBILITY|AMD_IS_APU},
	{0x1002, 0x130B, PCI_ANY_ID, PCI_ANY_ID, 0, 0, CHIP_KAVERI|AMD_IS_MOBILITY|AMD_IS_APU},
	{0x1002, 0x130C, PCI_ANY_ID, PCI_ANY_ID, 0, 0, CHIP_KAVERI|AMD_IS_MOBILITY|AMD_IS_APU},
	{0x1002, 0x130D, PCI_ANY_ID, PCI_ANY_ID, 0, 0, CHIP_KAVERI|AMD_IS_MOBILITY|AMD_IS_APU},
	{0x1002, 0x130E, PCI_ANY_ID, PCI_ANY_ID, 0, 0, CHIP_KAVERI|AMD_IS_MOBILITY|AMD_IS_APU},
	{0x1002, 0x130F, PCI_ANY_ID, PCI_ANY_ID, 0, 0, CHIP_KAVERI|AMD_IS_APU},
	{0x1002, 0x1310, PCI_ANY_ID, PCI_ANY_ID, 0, 0, CHIP_KAVERI|AMD_IS_APU},
	{0x1002, 0x1311, PCI_ANY_ID, PCI_ANY_ID, 0, 0, CHIP_KAVERI|AMD_IS_APU},
	{0x1002, 0x1312, PCI_ANY_ID, PCI_ANY_ID, 0, 0, CHIP_KAVERI|AMD_IS_APU},
	{0x1002, 0x1313, PCI_ANY_ID, PCI_ANY_ID, 0, 0, CHIP_KAVERI|AMD_IS_APU},
	{0x1002, 0x1315, PCI_ANY_ID, PCI_ANY_ID, 0, 0, CHIP_KAVERI|AMD_IS_APU},
	{0x1002, 0x1316, PCI_ANY_ID, PCI_ANY_ID, 0, 0, CHIP_KAVERI|AMD_IS_APU},
	{0x1002, 0x1317, PCI_ANY_ID, PCI_ANY_ID, 0, 0, CHIP_KAVERI|AMD_IS_MOBILITY|AMD_IS_APU},
	{0x1002, 0x1318, PCI_ANY_ID, PCI_ANY_ID, 0, 0, CHIP_KAVERI|AMD_IS_MOBILITY|AMD_IS_APU},
	{0x1002, 0x131B, PCI_ANY_ID, PCI_ANY_ID, 0, 0, CHIP_KAVERI|AMD_IS_APU},
	{0x1002, 0x131C, PCI_ANY_ID, PCI_ANY_ID, 0, 0, CHIP_KAVERI|AMD_IS_APU},
	{0x1002, 0x131D, PCI_ANY_ID, PCI_ANY_ID, 0, 0, CHIP_KAVERI|AMD_IS_APU},
	/* Bonaire */
	{0x1002, 0x6640, PCI_ANY_ID, PCI_ANY_ID, 0, 0, CHIP_BONAIRE|AMD_IS_MOBILITY},
	{0x1002, 0x6641, PCI_ANY_ID, PCI_ANY_ID, 0, 0, CHIP_BONAIRE|AMD_IS_MOBILITY},
	{0x1002, 0x6646, PCI_ANY_ID, PCI_ANY_ID, 0, 0, CHIP_BONAIRE|AMD_IS_MOBILITY},
	{0x1002, 0x6647, PCI_ANY_ID, PCI_ANY_ID, 0, 0, CHIP_BONAIRE|AMD_IS_MOBILITY},
	{0x1002, 0x6649, PCI_ANY_ID, PCI_ANY_ID, 0, 0, CHIP_BONAIRE},
	{0x1002, 0x6650, PCI_ANY_ID, PCI_ANY_ID, 0, 0, CHIP_BONAIRE},
	{0x1002, 0x6651, PCI_ANY_ID, PCI_ANY_ID, 0, 0, CHIP_BONAIRE},
	{0x1002, 0x6658, PCI_ANY_ID, PCI_ANY_ID, 0, 0, CHIP_BONAIRE},
	{0x1002, 0x665c, PCI_ANY_ID, PCI_ANY_ID, 0, 0, CHIP_BONAIRE},
	{0x1002, 0x665d, PCI_ANY_ID, PCI_ANY_ID, 0, 0, CHIP_BONAIRE},
	{0x1002, 0x665f, PCI_ANY_ID, PCI_ANY_ID, 0, 0, CHIP_BONAIRE},
	/* Hawaii */
	{0x1002, 0x67A0, PCI_ANY_ID, PCI_ANY_ID, 0, 0, CHIP_HAWAII},
	{0x1002, 0x67A1, PCI_ANY_ID, PCI_ANY_ID, 0, 0, CHIP_HAWAII},
	{0x1002, 0x67A2, PCI_ANY_ID, PCI_ANY_ID, 0, 0, CHIP_HAWAII},
	{0x1002, 0x67A8, PCI_ANY_ID, PCI_ANY_ID, 0, 0, CHIP_HAWAII},
	{0x1002, 0x67A9, PCI_ANY_ID, PCI_ANY_ID, 0, 0, CHIP_HAWAII},
	{0x1002, 0x67AA, PCI_ANY_ID, PCI_ANY_ID, 0, 0, CHIP_HAWAII},
	{0x1002, 0x67B0, PCI_ANY_ID, PCI_ANY_ID, 0, 0, CHIP_HAWAII},
	{0x1002, 0x67B1, PCI_ANY_ID, PCI_ANY_ID, 0, 0, CHIP_HAWAII},
	{0x1002, 0x67B8, PCI_ANY_ID, PCI_ANY_ID, 0, 0, CHIP_HAWAII},
	{0x1002, 0x67B9, PCI_ANY_ID, PCI_ANY_ID, 0, 0, CHIP_HAWAII},
	{0x1002, 0x67BA, PCI_ANY_ID, PCI_ANY_ID, 0, 0, CHIP_HAWAII},
	{0x1002, 0x67BE, PCI_ANY_ID, PCI_ANY_ID, 0, 0, CHIP_HAWAII},
	/* Kabini */
	{0x1002, 0x9830, PCI_ANY_ID, PCI_ANY_ID, 0, 0, CHIP_KABINI|AMD_IS_MOBILITY|AMD_IS_APU},
	{0x1002, 0x9831, PCI_ANY_ID, PCI_ANY_ID, 0, 0, CHIP_KABINI|AMD_IS_APU},
	{0x1002, 0x9832, PCI_ANY_ID, PCI_ANY_ID, 0, 0, CHIP_KABINI|AMD_IS_MOBILITY|AMD_IS_APU},
	{0x1002, 0x9833, PCI_ANY_ID, PCI_ANY_ID, 0, 0, CHIP_KABINI|AMD_IS_APU},
	{0x1002, 0x9834, PCI_ANY_ID, PCI_ANY_ID, 0, 0, CHIP_KABINI|AMD_IS_MOBILITY|AMD_IS_APU},
	{0x1002, 0x9835, PCI_ANY_ID, PCI_ANY_ID, 0, 0, CHIP_KABINI|AMD_IS_APU},
	{0x1002, 0x9836, PCI_ANY_ID, PCI_ANY_ID, 0, 0, CHIP_KABINI|AMD_IS_MOBILITY|AMD_IS_APU},
	{0x1002, 0x9837, PCI_ANY_ID, PCI_ANY_ID, 0, 0, CHIP_KABINI|AMD_IS_APU},
	{0x1002, 0x9838, PCI_ANY_ID, PCI_ANY_ID, 0, 0, CHIP_KABINI|AMD_IS_MOBILITY|AMD_IS_APU},
	{0x1002, 0x9839, PCI_ANY_ID, PCI_ANY_ID, 0, 0, CHIP_KABINI|AMD_IS_MOBILITY|AMD_IS_APU},
	{0x1002, 0x983a, PCI_ANY_ID, PCI_ANY_ID, 0, 0, CHIP_KABINI|AMD_IS_APU},
	{0x1002, 0x983b, PCI_ANY_ID, PCI_ANY_ID, 0, 0, CHIP_KABINI|AMD_IS_MOBILITY|AMD_IS_APU},
	{0x1002, 0x983c, PCI_ANY_ID, PCI_ANY_ID, 0, 0, CHIP_KABINI|AMD_IS_APU},
	{0x1002, 0x983d, PCI_ANY_ID, PCI_ANY_ID, 0, 0, CHIP_KABINI|AMD_IS_APU},
	{0x1002, 0x983e, PCI_ANY_ID, PCI_ANY_ID, 0, 0, CHIP_KABINI|AMD_IS_APU},
	{0x1002, 0x983f, PCI_ANY_ID, PCI_ANY_ID, 0, 0, CHIP_KABINI|AMD_IS_APU},
	/* mullins */
	{0x1002, 0x9850, PCI_ANY_ID, PCI_ANY_ID, 0, 0, CHIP_MULLINS|AMD_IS_MOBILITY|AMD_IS_APU},
	{0x1002, 0x9851, PCI_ANY_ID, PCI_ANY_ID, 0, 0, CHIP_MULLINS|AMD_IS_MOBILITY|AMD_IS_APU},
	{0x1002, 0x9852, PCI_ANY_ID, PCI_ANY_ID, 0, 0, CHIP_MULLINS|AMD_IS_MOBILITY|AMD_IS_APU},
	{0x1002, 0x9853, PCI_ANY_ID, PCI_ANY_ID, 0, 0, CHIP_MULLINS|AMD_IS_MOBILITY|AMD_IS_APU},
	{0x1002, 0x9854, PCI_ANY_ID, PCI_ANY_ID, 0, 0, CHIP_MULLINS|AMD_IS_MOBILITY|AMD_IS_APU},
	{0x1002, 0x9855, PCI_ANY_ID, PCI_ANY_ID, 0, 0, CHIP_MULLINS|AMD_IS_MOBILITY|AMD_IS_APU},
	{0x1002, 0x9856, PCI_ANY_ID, PCI_ANY_ID, 0, 0, CHIP_MULLINS|AMD_IS_MOBILITY|AMD_IS_APU},
	{0x1002, 0x9857, PCI_ANY_ID, PCI_ANY_ID, 0, 0, CHIP_MULLINS|AMD_IS_MOBILITY|AMD_IS_APU},
	{0x1002, 0x9858, PCI_ANY_ID, PCI_ANY_ID, 0, 0, CHIP_MULLINS|AMD_IS_MOBILITY|AMD_IS_APU},
	{0x1002, 0x9859, PCI_ANY_ID, PCI_ANY_ID, 0, 0, CHIP_MULLINS|AMD_IS_MOBILITY|AMD_IS_APU},
	{0x1002, 0x985A, PCI_ANY_ID, PCI_ANY_ID, 0, 0, CHIP_MULLINS|AMD_IS_MOBILITY|AMD_IS_APU},
	{0x1002, 0x985B, PCI_ANY_ID, PCI_ANY_ID, 0, 0, CHIP_MULLINS|AMD_IS_MOBILITY|AMD_IS_APU},
	{0x1002, 0x985C, PCI_ANY_ID, PCI_ANY_ID, 0, 0, CHIP_MULLINS|AMD_IS_MOBILITY|AMD_IS_APU},
	{0x1002, 0x985D, PCI_ANY_ID, PCI_ANY_ID, 0, 0, CHIP_MULLINS|AMD_IS_MOBILITY|AMD_IS_APU},
	{0x1002, 0x985E, PCI_ANY_ID, PCI_ANY_ID, 0, 0, CHIP_MULLINS|AMD_IS_MOBILITY|AMD_IS_APU},
	{0x1002, 0x985F, PCI_ANY_ID, PCI_ANY_ID, 0, 0, CHIP_MULLINS|AMD_IS_MOBILITY|AMD_IS_APU},
#endif
	/* topaz */
	{0x1002, 0x6900, PCI_ANY_ID, PCI_ANY_ID, 0, 0, CHIP_TOPAZ},
	{0x1002, 0x6901, PCI_ANY_ID, PCI_ANY_ID, 0, 0, CHIP_TOPAZ},
	{0x1002, 0x6902, PCI_ANY_ID, PCI_ANY_ID, 0, 0, CHIP_TOPAZ},
	{0x1002, 0x6903, PCI_ANY_ID, PCI_ANY_ID, 0, 0, CHIP_TOPAZ},
	{0x1002, 0x6907, PCI_ANY_ID, PCI_ANY_ID, 0, 0, CHIP_TOPAZ},
	/* tonga */
	{0x1002, 0x6920, PCI_ANY_ID, PCI_ANY_ID, 0, 0, CHIP_TONGA},
	{0x1002, 0x6921, PCI_ANY_ID, PCI_ANY_ID, 0, 0, CHIP_TONGA},
	{0x1002, 0x6928, PCI_ANY_ID, PCI_ANY_ID, 0, 0, CHIP_TONGA},
	{0x1002, 0x6929, PCI_ANY_ID, PCI_ANY_ID, 0, 0, CHIP_TONGA},
	{0x1002, 0x692B, PCI_ANY_ID, PCI_ANY_ID, 0, 0, CHIP_TONGA},
	{0x1002, 0x692F, PCI_ANY_ID, PCI_ANY_ID, 0, 0, CHIP_TONGA},
	{0x1002, 0x6930, PCI_ANY_ID, PCI_ANY_ID, 0, 0, CHIP_TONGA},
	{0x1002, 0x6938, PCI_ANY_ID, PCI_ANY_ID, 0, 0, CHIP_TONGA},
	{0x1002, 0x6939, PCI_ANY_ID, PCI_ANY_ID, 0, 0, CHIP_TONGA},
	/* fiji */
	{0x1002, 0x7300, PCI_ANY_ID, PCI_ANY_ID, 0, 0, CHIP_FIJI},
	{0x1002, 0x730F, PCI_ANY_ID, PCI_ANY_ID, 0, 0, CHIP_FIJI},
	/* carrizo */
	{0x1002, 0x9870, PCI_ANY_ID, PCI_ANY_ID, 0, 0, CHIP_CARRIZO|AMD_IS_APU},
	{0x1002, 0x9874, PCI_ANY_ID, PCI_ANY_ID, 0, 0, CHIP_CARRIZO|AMD_IS_APU},
	{0x1002, 0x9875, PCI_ANY_ID, PCI_ANY_ID, 0, 0, CHIP_CARRIZO|AMD_IS_APU},
	{0x1002, 0x9876, PCI_ANY_ID, PCI_ANY_ID, 0, 0, CHIP_CARRIZO|AMD_IS_APU},
	{0x1002, 0x9877, PCI_ANY_ID, PCI_ANY_ID, 0, 0, CHIP_CARRIZO|AMD_IS_APU},
	/* stoney */
	{0x1002, 0x98E4, PCI_ANY_ID, PCI_ANY_ID, 0, 0, CHIP_STONEY|AMD_IS_APU},
	/* Polaris11 */
	{0x1002, 0x67E0, PCI_ANY_ID, PCI_ANY_ID, 0, 0, CHIP_POLARIS11},
	{0x1002, 0x67E3, PCI_ANY_ID, PCI_ANY_ID, 0, 0, CHIP_POLARIS11},
	{0x1002, 0x67E8, PCI_ANY_ID, PCI_ANY_ID, 0, 0, CHIP_POLARIS11},
	{0x1002, 0x67EB, PCI_ANY_ID, PCI_ANY_ID, 0, 0, CHIP_POLARIS11},
	{0x1002, 0x67EF, PCI_ANY_ID, PCI_ANY_ID, 0, 0, CHIP_POLARIS11},
	{0x1002, 0x67FF, PCI_ANY_ID, PCI_ANY_ID, 0, 0, CHIP_POLARIS11},
	{0x1002, 0x67E1, PCI_ANY_ID, PCI_ANY_ID, 0, 0, CHIP_POLARIS11},
	{0x1002, 0x67E7, PCI_ANY_ID, PCI_ANY_ID, 0, 0, CHIP_POLARIS11},
	{0x1002, 0x67E9, PCI_ANY_ID, PCI_ANY_ID, 0, 0, CHIP_POLARIS11},
	/* Polaris10 */
	{0x1002, 0x67C0, PCI_ANY_ID, PCI_ANY_ID, 0, 0, CHIP_POLARIS10},
	{0x1002, 0x67C1, PCI_ANY_ID, PCI_ANY_ID, 0, 0, CHIP_POLARIS10},
	{0x1002, 0x67C2, PCI_ANY_ID, PCI_ANY_ID, 0, 0, CHIP_POLARIS10},
	{0x1002, 0x67C4, PCI_ANY_ID, PCI_ANY_ID, 0, 0, CHIP_POLARIS10},
	{0x1002, 0x67C7, PCI_ANY_ID, PCI_ANY_ID, 0, 0, CHIP_POLARIS10},
	{0x1002, 0x67D0, PCI_ANY_ID, PCI_ANY_ID, 0, 0, CHIP_POLARIS10},
	{0x1002, 0x67DF, PCI_ANY_ID, PCI_ANY_ID, 0, 0, CHIP_POLARIS10},
	{0x1002, 0x67C8, PCI_ANY_ID, PCI_ANY_ID, 0, 0, CHIP_POLARIS10},
	{0x1002, 0x67C9, PCI_ANY_ID, PCI_ANY_ID, 0, 0, CHIP_POLARIS10},
	{0x1002, 0x67CA, PCI_ANY_ID, PCI_ANY_ID, 0, 0, CHIP_POLARIS10},
	{0x1002, 0x67CC, PCI_ANY_ID, PCI_ANY_ID, 0, 0, CHIP_POLARIS10},
	{0x1002, 0x67CF, PCI_ANY_ID, PCI_ANY_ID, 0, 0, CHIP_POLARIS10},
	{0x1002, 0x6FDF, PCI_ANY_ID, PCI_ANY_ID, 0, 0, CHIP_POLARIS10},
	/* Polaris12 */
	{0x1002, 0x6980, PCI_ANY_ID, PCI_ANY_ID, 0, 0, CHIP_POLARIS12},
	{0x1002, 0x6981, PCI_ANY_ID, PCI_ANY_ID, 0, 0, CHIP_POLARIS12},
	{0x1002, 0x6985, PCI_ANY_ID, PCI_ANY_ID, 0, 0, CHIP_POLARIS12},
	{0x1002, 0x6986, PCI_ANY_ID, PCI_ANY_ID, 0, 0, CHIP_POLARIS12},
	{0x1002, 0x6987, PCI_ANY_ID, PCI_ANY_ID, 0, 0, CHIP_POLARIS12},
	{0x1002, 0x6995, PCI_ANY_ID, PCI_ANY_ID, 0, 0, CHIP_POLARIS12},
	{0x1002, 0x6997, PCI_ANY_ID, PCI_ANY_ID, 0, 0, CHIP_POLARIS12},
	{0x1002, 0x699F, PCI_ANY_ID, PCI_ANY_ID, 0, 0, CHIP_POLARIS12},
	/* VEGAM */
	{0x1002, 0x694C, PCI_ANY_ID, PCI_ANY_ID, 0, 0, CHIP_VEGAM},
	{0x1002, 0x694E, PCI_ANY_ID, PCI_ANY_ID, 0, 0, CHIP_VEGAM},
	{0x1002, 0x694F, PCI_ANY_ID, PCI_ANY_ID, 0, 0, CHIP_VEGAM},
	/* Vega 10 */
	{0x1002, 0x6860, PCI_ANY_ID, PCI_ANY_ID, 0, 0, CHIP_VEGA10},
	{0x1002, 0x6861, PCI_ANY_ID, PCI_ANY_ID, 0, 0, CHIP_VEGA10},
	{0x1002, 0x6862, PCI_ANY_ID, PCI_ANY_ID, 0, 0, CHIP_VEGA10},
	{0x1002, 0x6863, PCI_ANY_ID, PCI_ANY_ID, 0, 0, CHIP_VEGA10},
	{0x1002, 0x6864, PCI_ANY_ID, PCI_ANY_ID, 0, 0, CHIP_VEGA10},
	{0x1002, 0x6867, PCI_ANY_ID, PCI_ANY_ID, 0, 0, CHIP_VEGA10},
	{0x1002, 0x6868, PCI_ANY_ID, PCI_ANY_ID, 0, 0, CHIP_VEGA10},
	{0x1002, 0x6869, PCI_ANY_ID, PCI_ANY_ID, 0, 0, CHIP_VEGA10},
	{0x1002, 0x686a, PCI_ANY_ID, PCI_ANY_ID, 0, 0, CHIP_VEGA10},
	{0x1002, 0x686b, PCI_ANY_ID, PCI_ANY_ID, 0, 0, CHIP_VEGA10},
	{0x1002, 0x686c, PCI_ANY_ID, PCI_ANY_ID, 0, 0, CHIP_VEGA10},
	{0x1002, 0x686d, PCI_ANY_ID, PCI_ANY_ID, 0, 0, CHIP_VEGA10},
	{0x1002, 0x686e, PCI_ANY_ID, PCI_ANY_ID, 0, 0, CHIP_VEGA10},
	{0x1002, 0x686f, PCI_ANY_ID, PCI_ANY_ID, 0, 0, CHIP_VEGA10},
	{0x1002, 0x687f, PCI_ANY_ID, PCI_ANY_ID, 0, 0, CHIP_VEGA10},
	/* Vega 12 */
	{0x1002, 0x69A0, PCI_ANY_ID, PCI_ANY_ID, 0, 0, CHIP_VEGA12},
	{0x1002, 0x69A1, PCI_ANY_ID, PCI_ANY_ID, 0, 0, CHIP_VEGA12},
	{0x1002, 0x69A2, PCI_ANY_ID, PCI_ANY_ID, 0, 0, CHIP_VEGA12},
	{0x1002, 0x69A3, PCI_ANY_ID, PCI_ANY_ID, 0, 0, CHIP_VEGA12},
	{0x1002, 0x69AF, PCI_ANY_ID, PCI_ANY_ID, 0, 0, CHIP_VEGA12},
	/* Vega 20 */
	{0x1002, 0x66A0, PCI_ANY_ID, PCI_ANY_ID, 0, 0, CHIP_VEGA20},
	{0x1002, 0x66A1, PCI_ANY_ID, PCI_ANY_ID, 0, 0, CHIP_VEGA20},
	{0x1002, 0x66A2, PCI_ANY_ID, PCI_ANY_ID, 0, 0, CHIP_VEGA20},
	{0x1002, 0x66A3, PCI_ANY_ID, PCI_ANY_ID, 0, 0, CHIP_VEGA20},
	{0x1002, 0x66A4, PCI_ANY_ID, PCI_ANY_ID, 0, 0, CHIP_VEGA20},
	{0x1002, 0x66A7, PCI_ANY_ID, PCI_ANY_ID, 0, 0, CHIP_VEGA20},
	{0x1002, 0x66AF, PCI_ANY_ID, PCI_ANY_ID, 0, 0, CHIP_VEGA20},
	/* Raven */
	{0x1002, 0x15dd, PCI_ANY_ID, PCI_ANY_ID, 0, 0, CHIP_RAVEN|AMD_IS_APU},
	{0x1002, 0x15d8, PCI_ANY_ID, PCI_ANY_ID, 0, 0, CHIP_RAVEN|AMD_IS_APU},

	{0, 0, 0}
};

MODULE_DEVICE_TABLE(pci, pciidlist);

static struct drm_driver kms_driver;

static int amdgpu_pci_probe(struct pci_dev *pdev,
			    const struct pci_device_id *ent)
{
	struct drm_device *dev;
	unsigned long flags = ent->driver_data;
	int ret, retry = 0;
	bool supports_atomic = false;

	if (!amdgpu_virtual_display &&
	    amdgpu_device_asic_has_dc_support(flags & AMD_ASIC_MASK))
		supports_atomic = true;

	if ((flags & AMD_EXP_HW_SUPPORT) && !amdgpu_exp_hw_support) {
		DRM_INFO("This hardware requires experimental hardware support.\n"
			 "See modparam exp_hw_support\n");
		return -ENODEV;
	}

	/* Get rid of things like offb */
	ret = drm_fb_helper_remove_conflicting_pci_framebuffers(pdev, 0, "amdgpudrmfb");
	if (ret)
		return ret;

	dev = drm_dev_alloc(&kms_driver, &pdev->dev);
	if (IS_ERR(dev))
		return PTR_ERR(dev);

	if (!supports_atomic)
		dev->driver_features &= ~DRIVER_ATOMIC;

	ret = pci_enable_device(pdev);
	if (ret)
		goto err_free;

	dev->pdev = pdev;

	pci_set_drvdata(pdev, dev);

retry_init:
	ret = drm_dev_register(dev, ent->driver_data);
	if (ret == -EAGAIN && ++retry <= 3) {
		DRM_INFO("retry init %d\n", retry);
		/* Don't request EX mode too frequently which is attacking */
		msleep(5000);
		goto retry_init;
	} else if (ret)
		goto err_pci;

	return 0;

err_pci:
	pci_disable_device(pdev);
err_free:
	drm_dev_put(dev);
	return ret;
}

static void
amdgpu_pci_remove(struct pci_dev *pdev)
{
	struct drm_device *dev = pci_get_drvdata(pdev);

	DRM_ERROR("Device removal is currently not supported outside of fbcon\n");
	drm_dev_unplug(dev);
	drm_dev_put(dev);
	pci_disable_device(pdev);
	pci_set_drvdata(pdev, NULL);
}

static void
amdgpu_pci_shutdown(struct pci_dev *pdev)
{
	struct drm_device *dev = pci_get_drvdata(pdev);
	struct amdgpu_device *adev = dev->dev_private;

	/* if we are running in a VM, make sure the device
	 * torn down properly on reboot/shutdown.
	 * unfortunately we can't detect certain
	 * hypervisors so just do this all the time.
	 */
	amdgpu_device_ip_suspend(adev);
}

static int amdgpu_pmops_suspend(struct device *dev)
{
	struct pci_dev *pdev = to_pci_dev(dev);

	struct drm_device *drm_dev = pci_get_drvdata(pdev);
	return amdgpu_device_suspend(drm_dev, true, true);
}

static int amdgpu_pmops_resume(struct device *dev)
{
	struct pci_dev *pdev = to_pci_dev(dev);
	struct drm_device *drm_dev = pci_get_drvdata(pdev);

	/* GPU comes up enabled by the bios on resume */
	if (amdgpu_device_is_px(drm_dev)) {
		pm_runtime_disable(dev);
		pm_runtime_set_active(dev);
		pm_runtime_enable(dev);
	}

	return amdgpu_device_resume(drm_dev, true, true);
}

static int amdgpu_pmops_freeze(struct device *dev)
{
	struct pci_dev *pdev = to_pci_dev(dev);

	struct drm_device *drm_dev = pci_get_drvdata(pdev);
	return amdgpu_device_suspend(drm_dev, false, true);
}

static int amdgpu_pmops_thaw(struct device *dev)
{
	struct pci_dev *pdev = to_pci_dev(dev);

	struct drm_device *drm_dev = pci_get_drvdata(pdev);
	return amdgpu_device_resume(drm_dev, false, true);
}

static int amdgpu_pmops_poweroff(struct device *dev)
{
	struct pci_dev *pdev = to_pci_dev(dev);

	struct drm_device *drm_dev = pci_get_drvdata(pdev);
	return amdgpu_device_suspend(drm_dev, true, true);
}

static int amdgpu_pmops_restore(struct device *dev)
{
	struct pci_dev *pdev = to_pci_dev(dev);

	struct drm_device *drm_dev = pci_get_drvdata(pdev);
	return amdgpu_device_resume(drm_dev, false, true);
}

static int amdgpu_pmops_runtime_suspend(struct device *dev)
{
	struct pci_dev *pdev = to_pci_dev(dev);
	struct drm_device *drm_dev = pci_get_drvdata(pdev);
	int ret;

	if (!amdgpu_device_is_px(drm_dev)) {
		pm_runtime_forbid(dev);
		return -EBUSY;
	}

	drm_dev->switch_power_state = DRM_SWITCH_POWER_CHANGING;
	drm_kms_helper_poll_disable(drm_dev);

	ret = amdgpu_device_suspend(drm_dev, false, false);
	pci_save_state(pdev);
	pci_disable_device(pdev);
	pci_ignore_hotplug(pdev);
	if (amdgpu_is_atpx_hybrid())
		pci_set_power_state(pdev, PCI_D3cold);
	else if (!amdgpu_has_atpx_dgpu_power_cntl())
		pci_set_power_state(pdev, PCI_D3hot);
	drm_dev->switch_power_state = DRM_SWITCH_POWER_DYNAMIC_OFF;

	return 0;
}

static int amdgpu_pmops_runtime_resume(struct device *dev)
{
	struct pci_dev *pdev = to_pci_dev(dev);
	struct drm_device *drm_dev = pci_get_drvdata(pdev);
	int ret;

	if (!amdgpu_device_is_px(drm_dev))
		return -EINVAL;

	drm_dev->switch_power_state = DRM_SWITCH_POWER_CHANGING;

	if (amdgpu_is_atpx_hybrid() ||
	    !amdgpu_has_atpx_dgpu_power_cntl())
		pci_set_power_state(pdev, PCI_D0);
	pci_restore_state(pdev);
	ret = pci_enable_device(pdev);
	if (ret)
		return ret;
	pci_set_master(pdev);

	ret = amdgpu_device_resume(drm_dev, false, false);
	drm_kms_helper_poll_enable(drm_dev);
	drm_dev->switch_power_state = DRM_SWITCH_POWER_ON;
	return 0;
}

static int amdgpu_pmops_runtime_idle(struct device *dev)
{
	struct pci_dev *pdev = to_pci_dev(dev);
	struct drm_device *drm_dev = pci_get_drvdata(pdev);
	struct drm_crtc *crtc;

	if (!amdgpu_device_is_px(drm_dev)) {
		pm_runtime_forbid(dev);
		return -EBUSY;
	}

	list_for_each_entry(crtc, &drm_dev->mode_config.crtc_list, head) {
		if (crtc->enabled) {
			DRM_DEBUG_DRIVER("failing to power off - crtc active\n");
			return -EBUSY;
		}
	}

	pm_runtime_mark_last_busy(dev);
	pm_runtime_autosuspend(dev);
	/* we don't want the main rpm_idle to call suspend - we want to autosuspend */
	return 1;
}

long amdgpu_drm_ioctl(struct file *filp,
		      unsigned int cmd, unsigned long arg)
{
	struct drm_file *file_priv = filp->private_data;
	struct drm_device *dev;
	long ret;
	dev = file_priv->minor->dev;
	ret = pm_runtime_get_sync(dev->dev);
	if (ret < 0)
		return ret;

	ret = drm_ioctl(filp, cmd, arg);

	pm_runtime_mark_last_busy(dev->dev);
	pm_runtime_put_autosuspend(dev->dev);
	return ret;
}

static const struct dev_pm_ops amdgpu_pm_ops = {
	.suspend = amdgpu_pmops_suspend,
	.resume = amdgpu_pmops_resume,
	.freeze = amdgpu_pmops_freeze,
	.thaw = amdgpu_pmops_thaw,
	.poweroff = amdgpu_pmops_poweroff,
	.restore = amdgpu_pmops_restore,
	.runtime_suspend = amdgpu_pmops_runtime_suspend,
	.runtime_resume = amdgpu_pmops_runtime_resume,
	.runtime_idle = amdgpu_pmops_runtime_idle,
};

static int amdgpu_flush(struct file *f, fl_owner_t id)
{
	struct drm_file *file_priv = f->private_data;
	struct amdgpu_fpriv *fpriv = file_priv->driver_priv;
	long timeout = MAX_WAIT_SCHED_ENTITY_Q_EMPTY;

	timeout = amdgpu_ctx_mgr_entity_flush(&fpriv->ctx_mgr, timeout);
	timeout = amdgpu_vm_wait_idle(&fpriv->vm, timeout);

	return timeout >= 0 ? 0 : timeout;
}

static const struct file_operations amdgpu_driver_kms_fops = {
	.owner = THIS_MODULE,
	.open = drm_open,
	.flush = amdgpu_flush,
	.release = drm_release,
	.unlocked_ioctl = amdgpu_drm_ioctl,
	.mmap = amdgpu_mmap,
	.poll = drm_poll,
	.read = drm_read,
#ifdef CONFIG_COMPAT
	.compat_ioctl = amdgpu_kms_compat_ioctl,
#endif
};

int amdgpu_file_to_fpriv(struct file *filp, struct amdgpu_fpriv **fpriv)
{
        struct drm_file *file;

	if (!filp)
		return -EINVAL;

	if (filp->f_op != &amdgpu_driver_kms_fops) {
		return -EINVAL;
	}

	file = filp->private_data;
	*fpriv = file->driver_priv;
	return 0;
}

static bool
amdgpu_get_crtc_scanout_position(struct drm_device *dev, unsigned int pipe,
				 bool in_vblank_irq, int *vpos, int *hpos,
				 ktime_t *stime, ktime_t *etime,
				 const struct drm_display_mode *mode)
{
	return amdgpu_display_get_crtc_scanoutpos(dev, pipe, 0, vpos, hpos,
						  stime, etime, mode);
}

static struct drm_driver kms_driver = {
	.driver_features =
	    DRIVER_USE_AGP | DRIVER_ATOMIC |
	    DRIVER_GEM |
	    DRIVER_PRIME | DRIVER_RENDER | DRIVER_MODESET | DRIVER_SYNCOBJ,
	.load = amdgpu_driver_load_kms,
	.open = amdgpu_driver_open_kms,
	.postclose = amdgpu_driver_postclose_kms,
	.lastclose = amdgpu_driver_lastclose_kms,
	.unload = amdgpu_driver_unload_kms,
	.get_vblank_counter = amdgpu_get_vblank_counter_kms,
	.enable_vblank = amdgpu_enable_vblank_kms,
	.disable_vblank = amdgpu_disable_vblank_kms,
	.get_vblank_timestamp = drm_calc_vbltimestamp_from_scanoutpos,
	.get_scanout_position = amdgpu_get_crtc_scanout_position,
	.irq_handler = amdgpu_irq_handler,
	.ioctls = amdgpu_ioctls_kms,
	.gem_free_object_unlocked = amdgpu_gem_object_free,
	.gem_open_object = amdgpu_gem_object_open,
	.gem_close_object = amdgpu_gem_object_close,
	.dumb_create = amdgpu_mode_dumb_create,
	.dumb_map_offset = amdgpu_mode_dumb_mmap,
	.fops = &amdgpu_driver_kms_fops,

	.prime_handle_to_fd = drm_gem_prime_handle_to_fd,
	.prime_fd_to_handle = drm_gem_prime_fd_to_handle,
	.gem_prime_export = amdgpu_gem_prime_export,
	.gem_prime_import = amdgpu_gem_prime_import,
	.gem_prime_res_obj = amdgpu_gem_prime_res_obj,
	.gem_prime_get_sg_table = amdgpu_gem_prime_get_sg_table,
	.gem_prime_import_sg_table = amdgpu_gem_prime_import_sg_table,
	.gem_prime_vmap = amdgpu_gem_prime_vmap,
	.gem_prime_vunmap = amdgpu_gem_prime_vunmap,
	.gem_prime_mmap = amdgpu_gem_prime_mmap,

	.name = DRIVER_NAME,
	.desc = DRIVER_DESC,
	.date = DRIVER_DATE,
	.major = KMS_DRIVER_MAJOR,
	.minor = KMS_DRIVER_MINOR,
	.patchlevel = KMS_DRIVER_PATCHLEVEL,
};

static struct pci_driver amdgpu_kms_pci_driver = {
	.name = DRIVER_NAME,
	.id_table = pciidlist,
	.probe = amdgpu_pci_probe,
	.remove = amdgpu_pci_remove,
	.shutdown = amdgpu_pci_shutdown,
	.driver.pm = &amdgpu_pm_ops,
};



static int __init amdgpu_init(void)
{
	int r;

	if (vgacon_text_force()) {
		DRM_ERROR("VGACON disables amdgpu kernel modesetting.\n");
		return -EINVAL;
	}

	r = amdgpu_sync_init();
	if (r)
		goto error_sync;

	r = amdgpu_fence_slab_init();
	if (r)
		goto error_fence;

	DRM_INFO("amdgpu kernel modesetting enabled.\n");
	kms_driver.num_ioctls = amdgpu_max_kms_ioctl;
	amdgpu_register_atpx_handler();

	/* Ignore KFD init failures. Normal when CONFIG_HSA_AMD is not set. */
	amdgpu_amdkfd_init();

	/* let modprobe override vga console setting */
	return pci_register_driver(&amdgpu_kms_pci_driver);

error_fence:
	amdgpu_sync_fini();

error_sync:
	return r;
}

static void __exit amdgpu_exit(void)
{
	amdgpu_amdkfd_fini();
	pci_unregister_driver(&amdgpu_kms_pci_driver);
	amdgpu_unregister_atpx_handler();
	amdgpu_sync_fini();
	amdgpu_fence_slab_fini();
}

module_init(amdgpu_init);
module_exit(amdgpu_exit);

MODULE_AUTHOR(DRIVER_AUTHOR);
MODULE_DESCRIPTION(DRIVER_DESC);
MODULE_LICENSE("GPL and additional rights");<|MERGE_RESOLUTION|>--- conflicted
+++ resolved
@@ -74,17 +74,11 @@
  * - 3.28.0 - Add AMDGPU_CHUNK_ID_SCHEDULED_DEPENDENCIES
  * - 3.29.0 - Add AMDGPU_IB_FLAG_RESET_GDS_MAX_WAVE_ID
  * - 3.30.0 - Add AMDGPU_SCHED_OP_CONTEXT_PRIORITY_OVERRIDE.
-<<<<<<< HEAD
- */
-#define KMS_DRIVER_MAJOR	3
-#define KMS_DRIVER_MINOR	30
-=======
  * - 3.31.0 - Add support for per-flip tiling attribute changes with DC
  * - 3.32.0 - Add syncobj timeline support to AMDGPU_CS.
  */
 #define KMS_DRIVER_MAJOR	3
 #define KMS_DRIVER_MINOR	32
->>>>>>> 0ecfebd2
 #define KMS_DRIVER_PATCHLEVEL	0
 
 int amdgpu_vram_limit = 0;
