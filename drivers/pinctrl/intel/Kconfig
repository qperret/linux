#
# Intel pin control drivers
#
if (X86 || COMPILE_TEST)

config PINCTRL_BAYTRAIL
	bool "Intel Baytrail GPIO pin control"
	depends on GPIOLIB && ACPI
	select GPIOLIB_IRQCHIP
	select PINMUX
	select PINCONF
	select GENERIC_PINCONF
	help
	  driver for memory mapped GPIO functionality on Intel Baytrail
	  platforms. Supports 3 banks with 102, 28 and 44 gpios.
	  Most pins are usually muxed to some other functionality by firmware,
	  so only a small amount is available for gpio use.

	  Requires ACPI device enumeration code to set up a platform device.

config PINCTRL_CHERRYVIEW
	tristate "Intel Cherryview/Braswell pinctrl and GPIO driver"
	depends on ACPI
	select PINMUX
	select PINCONF
	select GENERIC_PINCONF
	select GPIOLIB
	select GPIOLIB_IRQCHIP
	help
	  Cherryview/Braswell pinctrl driver provides an interface that
	  allows configuring of SoC pins and using them as GPIOs.

config PINCTRL_MERRIFIELD
	tristate "Intel Merrifield pinctrl driver"
	depends on X86_INTEL_MID
	select PINMUX
	select PINCONF
	select GENERIC_PINCONF
	help
	  Merrifield Family-Level Interface Shim (FLIS) driver provides an
	  interface that allows configuring of SoC pins and using them as
	  GPIOs.

config PINCTRL_INTEL
	tristate
	select PINMUX
	select PINCONF
	select GENERIC_PINCONF
	select GPIOLIB
	select GPIOLIB_IRQCHIP

config PINCTRL_BROXTON
	tristate "Intel Broxton pinctrl and GPIO driver"
	depends on ACPI
	select PINCTRL_INTEL
	help
	  Broxton pinctrl driver provides an interface that allows
	  configuring of SoC pins and using them as GPIOs.

config PINCTRL_CANNONLAKE
	tristate "Intel Cannon Lake PCH pinctrl and GPIO driver"
	depends on ACPI
	select PINCTRL_INTEL
	help
	  This pinctrl driver provides an interface that allows configuring
	  of Intel Cannon Lake PCH pins and using them as GPIOs.

<<<<<<< HEAD
=======
config PINCTRL_DENVERTON
	tristate "Intel Denverton pinctrl and GPIO driver"
	depends on ACPI
	select PINCTRL_INTEL
	help
	  This pinctrl driver provides an interface that allows configuring
	  of Intel Denverton SoC pins and using them as GPIOs.

>>>>>>> bb176f67
config PINCTRL_GEMINILAKE
	tristate "Intel Gemini Lake SoC pinctrl and GPIO driver"
	depends on ACPI
	select PINCTRL_INTEL
	help
	  This pinctrl driver provides an interface that allows configuring
	  of Intel Gemini Lake SoC pins and using them as GPIOs.

config PINCTRL_LEWISBURG
	tristate "Intel Lewisburg pinctrl and GPIO driver"
	depends on ACPI
	select PINCTRL_INTEL
	help
	  This pinctrl driver provides an interface that allows configuring
	  of Intel Lewisburg pins and using them as GPIOs.

config PINCTRL_SUNRISEPOINT
	tristate "Intel Sunrisepoint pinctrl and GPIO driver"
	depends on ACPI
	select PINCTRL_INTEL
	help
	  Sunrisepoint is the PCH of Intel Skylake. This pinctrl driver
	  provides an interface that allows configuring of PCH pins and
	  using them as GPIOs.

endif<|MERGE_RESOLUTION|>--- conflicted
+++ resolved
@@ -65,8 +65,6 @@
 	  This pinctrl driver provides an interface that allows configuring
 	  of Intel Cannon Lake PCH pins and using them as GPIOs.
 
-<<<<<<< HEAD
-=======
 config PINCTRL_DENVERTON
 	tristate "Intel Denverton pinctrl and GPIO driver"
 	depends on ACPI
@@ -75,7 +73,6 @@
 	  This pinctrl driver provides an interface that allows configuring
 	  of Intel Denverton SoC pins and using them as GPIOs.
 
->>>>>>> bb176f67
 config PINCTRL_GEMINILAKE
 	tristate "Intel Gemini Lake SoC pinctrl and GPIO driver"
 	depends on ACPI
